--- conflicted
+++ resolved
@@ -375,16 +375,10 @@
 	}
 }
 
-<<<<<<< HEAD
 func (l *StructLogger) OnSystemTxEnd(intrinsicGas uint64) {
 	l.usedGas -= intrinsicGas
 }
 
-// StructLogs returns the captured log entries.
-func (l *StructLogger) StructLogs() []StructLog { return l.logs }
-
-=======
->>>>>>> 330190e4
 // Error returns the VM error captured by the trace.
 func (l *StructLogger) Error() error { return l.err }
 
