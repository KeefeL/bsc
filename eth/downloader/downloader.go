// Copyright 2015 The go-ethereum Authors
// This file is part of the go-ethereum library.
//
// The go-ethereum library is free software: you can redistribute it and/or modify
// it under the terms of the GNU Lesser General Public License as published by
// the Free Software Foundation, either version 3 of the License, or
// (at your option) any later version.
//
// The go-ethereum library is distributed in the hope that it will be useful,
// but WITHOUT ANY WARRANTY; without even the implied warranty of
// MERCHANTABILITY or FITNESS FOR A PARTICULAR PURPOSE. See the
// GNU Lesser General Public License for more details.
//
// You should have received a copy of the GNU Lesser General Public License
// along with the go-ethereum library. If not, see <http://www.gnu.org/licenses/>.

// Package downloader contains the manual full chain synchronisation.
package downloader

import (
	"errors"
	"fmt"
	"math/big"
	"sync"
	"sync/atomic"
	"time"

	"github.com/ethereum/go-ethereum"
	"github.com/ethereum/go-ethereum/common"
	"github.com/ethereum/go-ethereum/core"
	"github.com/ethereum/go-ethereum/core/rawdb"
	"github.com/ethereum/go-ethereum/core/state/snapshot"
	"github.com/ethereum/go-ethereum/core/types"
	"github.com/ethereum/go-ethereum/eth/ethconfig"
	"github.com/ethereum/go-ethereum/eth/protocols/snap"
	"github.com/ethereum/go-ethereum/ethdb"
	"github.com/ethereum/go-ethereum/event"
	"github.com/ethereum/go-ethereum/log"
	"github.com/ethereum/go-ethereum/params"
	"github.com/ethereum/go-ethereum/triedb"
)

var (
	MaxBlockFetch   = 128 // Number of blocks to be fetched per retrieval request
	MaxHeaderFetch  = 192 // Number of block headers to be fetched per retrieval request
	MaxSkeletonSize = 128 // Number of header fetches needed for a skeleton assembly
	MaxReceiptFetch = 256 // Number of transaction receipts to allow fetching per request
	MaxStateFetch   = 384 // Number of node state values to allow fetching per request

	maxQueuedHeaders           = 32 * 1024                        // [eth/62] Maximum number of headers to queue for import (DOS protection)
	maxHeadersProcess          = 2048                             // Number of header download results to import at once into the chain
	maxResultsProcess          = 2048                             // Number of content download results to import at once into the chain
	FullMaxForkAncestry uint64 = params.FullImmutabilityThreshold // Maximum chain reorganisation (locally redeclared so tests can reduce it)

	reorgProtThreshold   = 48 // Threshold number of recent blocks to disable mini reorg protection
	reorgProtHeaderDelay = 2  // Number of headers to delay delivering to cover mini reorgs

	fsHeaderSafetyNet = 2048            // Number of headers to discard in case a chain violation is detected
	fsHeaderContCheck = 3 * time.Second // Time interval to check for header continuations during state download
	fsMinFullBlocks   = 64              // Number of blocks to retrieve fully even in snap sync
)

var (
	errBusy                    = errors.New("busy")
	errUnknownPeer             = errors.New("peer is unknown or unhealthy")
	errLaggingPeer             = errors.New("peer is lagging")
	errBadPeer                 = errors.New("action from bad peer ignored")
	errStallingPeer            = errors.New("peer is stalling")
	errUnsyncedPeer            = errors.New("unsynced peer")
	errNoPeers                 = errors.New("no peers to keep download active")
	errTimeout                 = errors.New("timeout")
	errEmptyHeaderSet          = errors.New("empty header set by peer")
	errPeersUnavailable        = errors.New("no peers available or all tried for download")
	errInvalidAncestor         = errors.New("retrieved ancestor is invalid")
	errInvalidChain            = errors.New("retrieved hash chain is invalid")
	errInvalidBody             = errors.New("retrieved block body is invalid")
	errInvalidReceipt          = errors.New("retrieved receipt is invalid")
	errCancelStateFetch        = errors.New("state data download canceled (requested)")
	errCancelContentProcessing = errors.New("content processing canceled (requested)")
	errCanceled                = errors.New("syncing canceled (requested)")
	errTooOld                  = errors.New("peer's protocol version too old")
	errNoAncestorFound         = errors.New("no common ancestor found")
)

// SyncMode defines the sync method of the downloader.
// Deprecated: use ethconfig.SyncMode instead
type SyncMode = ethconfig.SyncMode

const (
	// Deprecated: use ethconfig.FullSync
	FullSync = ethconfig.FullSync
	// Deprecated: use ethconfig.SnapSync
	SnapSync = ethconfig.SnapSync
)

// peerDropFn is a callback type for dropping a peer detected as malicious.
type peerDropFn func(id string)

// headerTask is a set of downloaded headers to queue along with their precomputed
// hashes to avoid constant rehashing.
type headerTask struct {
	headers []*types.Header
	hashes  []common.Hash
}

type Downloader struct {
	mode atomic.Uint32  // Synchronisation mode defining the strategy used (per sync cycle), use d.getMode() to get the SyncMode
	mux  *event.TypeMux // Event multiplexer to announce sync operation events

	queue *queue   // Scheduler for selecting the hashes to download
	peers *peerSet // Set of active peers from which download can proceed

	stateDB ethdb.Database // Database to state sync into (and deduplicate via)

	// Statistics
	syncStatsChainOrigin uint64       // Origin block number where syncing started at
	syncStatsChainHeight uint64       // Highest block number known when syncing started
	syncStatsLock        sync.RWMutex // Lock protecting the sync stats fields

	blockchain BlockChain

	// Callbacks
	dropPeer peerDropFn // Drops a peer for misbehaving

	// Status
	synchroniseMock func(id string, hash common.Hash) error // Replacement for synchronise during testing
	synchronising   atomic.Bool
	notified        atomic.Bool
	committed       atomic.Bool
	ancientLimit    uint64 // The maximum block number which can be regarded as ancient data.

	// Channels
	headerProcCh chan *headerTask // Channel to feed the header processor new tasks

	// State sync
	pivotHeader *types.Header // Pivot block header to dynamically push the syncing state root
	pivotLock   sync.RWMutex  // Lock protecting pivot header reads from updates

	SnapSyncer     *snap.Syncer // TODO(karalabe): make private! hack for now
	stateSyncStart chan *stateSync

	// Cancellation and termination
	cancelPeer string         // Identifier of the peer currently being used as the master (cancel on drop)
	cancelCh   chan struct{}  // Channel to cancel mid-flight syncs
	cancelLock sync.RWMutex   // Lock to protect the cancel channel and peer in delivers
	cancelWg   sync.WaitGroup // Make sure all fetcher goroutines have exited.

	quitCh   chan struct{} // Quit channel to signal termination
	quitLock sync.Mutex    // Lock to prevent double closes

	// Testing hooks
	syncInitHook     func(uint64, uint64)                // Method to call upon initiating a new sync run
	bodyFetchHook    func([]*types.Header)               // Method to call upon starting a block body fetch
	receiptFetchHook func([]*types.Header)               // Method to call upon starting a receipt fetch
	chainInsertHook  func([]*fetchResult, chan struct{}) // Method to call upon inserting a chain of blocks (possibly in multiple invocations)

	// Progress reporting metrics
	syncStartBlock uint64    // Head snap block when Geth was started
	syncStartTime  time.Time // Time instance when chain sync started
	syncLogTime    time.Time // Time instance when status was last reported
}

// BlockChain encapsulates functions required to sync a (full or snap) blockchain.
type BlockChain interface {
	// HasHeader verifies a header's presence in the local chain.
	HasHeader(common.Hash, uint64) bool

	// GetHeaderByHash retrieves a header from the local chain.
	GetHeaderByHash(common.Hash) *types.Header

	// CurrentHeader retrieves the head header from the local chain.
	CurrentHeader() *types.Header

	// GetTd returns the total difficulty of a local block.
	GetTd(common.Hash, uint64) *big.Int

	// InsertHeaderChain inserts a batch of headers into the local chain.
	InsertHeaderChain([]*types.Header) (int, error)

	// SetHead rewinds the local chain to a new head.
	SetHead(uint64) error

	// HasBlock verifies a block's presence in the local chain.
	HasBlock(common.Hash, uint64) bool

	// HasFastBlock verifies a snap block's presence in the local chain.
	HasFastBlock(common.Hash, uint64) bool

	// GetBlockByHash retrieves a block from the local chain.
	GetBlockByHash(common.Hash) *types.Block

	// CurrentBlock retrieves the head block from the local chain.
	CurrentBlock() *types.Header

	// CurrentSnapBlock retrieves the head snap block from the local chain.
	CurrentSnapBlock() *types.Header

	// SnapSyncCommitHead directly commits the head block to a certain entity.
	SnapSyncCommitHead(common.Hash) error

	// InsertChain inserts a batch of blocks into the local chain.
	InsertChain(types.Blocks) (int, error)

	// InsertReceiptChain inserts a batch of receipts into the local chain.
	InsertReceiptChain(types.Blocks, []types.Receipts, uint64) (int, error)

	// Snapshots returns the blockchain snapshot tree to paused it during sync.
	Snapshots() *snapshot.Tree

	// TrieDB retrieves the low level trie database used for interacting
	// with trie nodes.
	TrieDB() *triedb.Database

	// UpdateChasingHead update remote best chain head, used by DA check now.
	UpdateChasingHead(head *types.Header)

	// AncientTail retrieves the tail the ancients blocks
	AncientTail() (uint64, error)
}

type DownloadOption func(downloader *Downloader) *Downloader

// New creates a new downloader to fetch hashes and blocks from remote peers.
func New(stateDb ethdb.Database, mux *event.TypeMux, chain BlockChain, dropPeer peerDropFn, _ func()) *Downloader {
	dl := &Downloader{
		stateDB:        stateDb,
		mux:            mux,
		queue:          newQueue(blockCacheMaxItems, blockCacheInitialItems),
		peers:          newPeerSet(),
		blockchain:     chain,
		dropPeer:       dropPeer,
		headerProcCh:   make(chan *headerTask, 1),
		quitCh:         make(chan struct{}),
		SnapSyncer:     snap.NewSyncer(stateDb, chain.TrieDB().Scheme()),
		stateSyncStart: make(chan *stateSync),
		syncStartBlock: chain.CurrentSnapBlock().Number.Uint64(),
	}

	go dl.stateFetcher()
	return dl
}

// Progress retrieves the synchronisation boundaries, specifically the origin
// block where synchronisation started at (may have failed/suspended); the block
// or header sync is currently at; and the latest known block which the sync targets.
//
// In addition, during the state download phase of snap synchronisation the number
// of processed and the total number of known states are also returned. Otherwise
// these are zero.
func (d *Downloader) Progress() ethereum.SyncProgress {
	// Lock the current stats and return the progress
	d.syncStatsLock.RLock()
	defer d.syncStatsLock.RUnlock()

	current := uint64(0)
	mode := d.getMode()
	switch mode {
	case ethconfig.FullSync:
		current = d.blockchain.CurrentBlock().Number.Uint64()
	case ethconfig.SnapSync:
		current = d.blockchain.CurrentSnapBlock().Number.Uint64()
	default:
		log.Error("Unknown downloader mode", "mode", mode)
	}
	progress, pending := d.SnapSyncer.Progress()

	return ethereum.SyncProgress{
		StartingBlock:       d.syncStatsChainOrigin,
		CurrentBlock:        current,
		HighestBlock:        d.syncStatsChainHeight,
		SyncedAccounts:      progress.AccountSynced,
		SyncedAccountBytes:  uint64(progress.AccountBytes),
		SyncedBytecodes:     progress.BytecodeSynced,
		SyncedBytecodeBytes: uint64(progress.BytecodeBytes),
		SyncedStorage:       progress.StorageSynced,
		SyncedStorageBytes:  uint64(progress.StorageBytes),
		HealedTrienodes:     progress.TrienodeHealSynced,
		HealedTrienodeBytes: uint64(progress.TrienodeHealBytes),
		HealedBytecodes:     progress.BytecodeHealSynced,
		HealedBytecodeBytes: uint64(progress.BytecodeHealBytes),
		HealingTrienodes:    pending.TrienodeHeal,
		HealingBytecode:     pending.BytecodeHeal,
	}
}

// RegisterPeer injects a new download peer into the set of block source to be
// used for fetching hashes and blocks from.
func (d *Downloader) RegisterPeer(id string, version uint, peer Peer) error {
	var logger log.Logger
	if len(id) < 16 {
		// Tests use short IDs, don't choke on them
		logger = log.New("peer", id)
	} else {
		logger = log.New("peer", id[:8])
	}
	logger.Trace("Registering sync peer")
	if err := d.peers.Register(newPeerConnection(id, version, peer, logger)); err != nil {
		logger.Error("Failed to register sync peer", "err", err)
		return err
	}
	return nil
}

// UnregisterPeer remove a peer from the known list, preventing any action from
// the specified peer. An effort is also made to return any pending fetches into
// the queue.
func (d *Downloader) UnregisterPeer(id string) error {
	// Unregister the peer from the active peer set and revoke any fetch tasks
	var logger log.Logger
	if len(id) < 16 {
		// Tests use short IDs, don't choke on them
		logger = log.New("peer", id)
	} else {
		logger = log.New("peer", id[:8])
	}
	logger.Trace("Unregistering sync peer")
	if err := d.peers.Unregister(id); err != nil {
		logger.Error("Failed to unregister sync peer", "err", err)
		return err
	}
	d.queue.Revoke(id)

	return nil
}

// LegacySync tries to sync up our local blockchain with a remote peer, both
// adding various sanity checks and wrapping it with various log entries.
func (d *Downloader) LegacySync(id string, head common.Hash, name string, td *big.Int, ttd *big.Int, mode SyncMode) error {
	err := d.synchronise(id, head, td, ttd, mode, false, nil)

	switch err {
	case nil, errBusy, errCanceled:
		return err
	}
	if errors.Is(err, errInvalidChain) || errors.Is(err, errBadPeer) || errors.Is(err, errTimeout) ||
		errors.Is(err, errStallingPeer) || errors.Is(err, errUnsyncedPeer) || errors.Is(err, errEmptyHeaderSet) ||
		errors.Is(err, errPeersUnavailable) || errors.Is(err, errTooOld) || errors.Is(err, errInvalidAncestor) {
		log.Warn("Synchronisation failed, dropping peer", "peer", id, "name", name, "td", td, "err", err)
		if d.dropPeer == nil {
			// The dropPeer method is nil when `--copydb` is used for a local copy.
			// Timeouts can occur if e.g. compaction hits at the wrong time, and can be ignored
			log.Warn("Downloader wants to drop peer, but peerdrop-function is not set", "peer", id)
		} else {
			d.dropPeer(id)
		}
		return err
	}
	log.Warn("Synchronisation failed, retrying", "peer", id, "err", err)
	return err
}

// synchronise will select the peer and use it for synchronising. If an empty string is given
// it will use the best peer possible and synchronize if its TD is higher than our own. If any of the
// checks fail an error will be returned. This method is synchronous
func (d *Downloader) synchronise(id string, hash common.Hash, td, ttd *big.Int, mode SyncMode, beaconMode bool, beaconPing chan struct{}) error {
	// The beacon header syncer is async. It will start this synchronization and
	// will continue doing other tasks. However, if synchronization needs to be
	// cancelled, the syncer needs to know if we reached the startup point (and
	// inited the cancel channel) or not yet. Make sure that we'll signal even in
	// case of a failure.
	if beaconPing != nil {
		defer func() {
			select {
			case <-beaconPing: // already notified
			default:
				close(beaconPing) // weird exit condition, notify that it's safe to cancel (the nothing)
			}
		}()
	}
	// Mock out the synchronisation if testing
	if d.synchroniseMock != nil {
		return d.synchroniseMock(id, hash)
	}
	// Make sure only one goroutine is ever allowed past this point at once
	if !d.synchronising.CompareAndSwap(false, true) {
		return errBusy
	}
	defer d.synchronising.Store(false)

	// Post a user notification of the sync (only once per session)
	if d.notified.CompareAndSwap(false, true) {
		log.Info("Block synchronisation started")
	}
	if mode == ethconfig.SnapSync {
		// Snap sync will directly modify the persistent state, making the entire
		// trie database unusable until the state is fully synced. To prevent any
		// subsequent state reads, explicitly disable the trie database and state
		// syncer is responsible to address and correct any state missing.
		if d.blockchain.TrieDB().Scheme() == rawdb.PathScheme {
			if err := d.blockchain.TrieDB().Disable(); err != nil {
				return err
			}
		}
		// Snap sync uses the snapshot namespace to store potentially flaky data until
		// sync completely heals and finishes. Pause snapshot maintenance in the mean-
		// time to prevent access.
		if snapshots := d.blockchain.Snapshots(); snapshots != nil { // Only nil in tests
			snapshots.Disable()
		}
	}
	// Reset the queue, peer set and wake channels to clean any internal leftover state
	d.queue.Reset(blockCacheMaxItems, blockCacheInitialItems)
	d.peers.Reset()

	for _, ch := range []chan bool{d.queue.blockWakeCh, d.queue.receiptWakeCh} {
		select {
		case <-ch:
		default:
		}
	}
	for empty := false; !empty; {
		select {
		case <-d.headerProcCh:
		default:
			empty = true
		}
	}
	// Create cancel channel for aborting mid-flight and mark the master peer
	d.cancelLock.Lock()
	d.cancelCh = make(chan struct{})
	d.cancelPeer = id
	d.cancelLock.Unlock()

	defer d.Cancel() // No matter what, we can't leave the cancel channel open

	// Atomically set the requested sync mode
	d.mode.Store(uint32(mode))

	// Retrieve the origin peer and initiate the downloading process
	var p *peerConnection
	if !beaconMode { // Beacon mode doesn't need a peer to sync from
		p = d.peers.Peer(id)
		if p == nil {
			return errUnknownPeer
		}
	}
	if beaconPing != nil {
		close(beaconPing)
	}
	return d.syncWithPeer(p, hash, td, ttd, beaconMode)
}

func (d *Downloader) getMode() SyncMode {
	return SyncMode(d.mode.Load())
}

// syncWithPeer starts a block synchronization based on the hash chain from the
// specified peer and head hash.
func (d *Downloader) syncWithPeer(p *peerConnection, hash common.Hash, td, ttd *big.Int, beaconMode bool) (err error) {
	d.mux.Post(StartEvent{})
	defer func() {
		// reset on error
		if err != nil {
			d.mux.Post(FailedEvent{err})
		} else {
			latest := d.blockchain.CurrentHeader()
			d.mux.Post(DoneEvent{latest})
		}
	}()
	mode := d.getMode()

	if !beaconMode {
		log.Debug("Synchronising with the network", "peer", p.id, "eth", p.version, "head", hash, "td", td, "mode", mode)
	} else {
		log.Debug("Backfilling with the network", "mode", mode)
	}
	defer func(start time.Time) {
		log.Debug("Synchronisation terminated", "elapsed", common.PrettyDuration(time.Since(start)))
	}(time.Now())

	// Look up the sync boundaries: the common ancestor and the target block
	remoteHeader, pivot, err := d.fetchHead(p)
	if err != nil {
		return err
	}
	// If no pivot block was returned, the head is below the min full block
	// threshold (i.e. new chain). In that case we won't really snap sync
	// anyway, but still need a valid pivot block to avoid some code hitting
	// nil panics on access.
	if mode == ethconfig.SnapSync && pivot == nil {
		pivot = d.blockchain.CurrentBlock()
	}

	// If the remote peer is lagging behind, no need to sync with it, drop the peer.
	remoteHeight := remoteHeader.Number.Uint64()
	var localHeight uint64
	switch mode {
	case FullSync:
		localHeight = d.blockchain.CurrentBlock().Number.Uint64()
	case SnapSync:
		localHeight = d.blockchain.CurrentSnapBlock().Number.Uint64()
	default:
		localHeight = d.blockchain.CurrentHeader().Number.Uint64()
	}

	origin, err := d.findAncestor(p, localHeight, remoteHeader)
	if err != nil {
		return err
	}

	if localHeight >= remoteHeight {
		// if remoteHeader does not exist in local chain, will move on to insert it as a side chain.
		if d.blockchain.GetBlockByHash(remoteHeader.Hash()) != nil {
			p.log.Warn("syncWithPeer", "local", localHeight, "remote", remoteHeight, "mode", mode, "err", errLaggingPeer)
			p.peer.MarkLagging()
			return errLaggingPeer
		}
	}
	d.syncStatsLock.Lock()
	if d.syncStatsChainHeight <= origin || d.syncStatsChainOrigin > origin {
		d.syncStatsChainOrigin = origin
	}
	d.syncStatsChainHeight = remoteHeight
	d.syncStatsLock.Unlock()

	// Ensure our origin point is below any snap sync pivot point
<<<<<<< HEAD
	if mode == SnapSync {
		if remoteHeight <= uint64(fsMinFullBlocks) {
=======
	if mode == ethconfig.SnapSync {
		if height <= uint64(fsMinFullBlocks) {
>>>>>>> 330190e4
			origin = 0
		} else {
			pivotNumber := pivot.Number.Uint64()
			if pivotNumber <= origin {
				origin = pivotNumber - 1
			}
			// Write out the pivot into the database so a rollback beyond it will
			// reenable snap sync
			rawdb.WriteLastPivotNumber(d.stateDB, pivotNumber)
		}
	}
	d.committed.Store(true)
	if mode == ethconfig.SnapSync && pivot.Number.Uint64() != 0 {
		d.committed.Store(false)
	}
	if mode == ethconfig.SnapSync {
		// Set the ancient data limitation. If we are running snap sync, all block
		// data older than ancientLimit will be written to the ancient store. More
		// recent data will be written to the active database and will wait for the
		// freezer to migrate.
		//
		// If the network is post-merge, use either the last announced finalized
		// block as the ancient limit, or if we haven't yet received one, the head-
		// a max fork ancestry limit. One quirky case if we've already passed the
		// finalized block, in which case the skeleton.Bounds will return nil and
		// we'll revert to head - 90K. That's fine, we're finishing sync anyway.
		//
		// For non-merged networks, if there is a checkpoint available, then calculate
		// the ancientLimit through that. Otherwise calculate the ancient limit through
		// the advertised height of the remote peer. This most is mostly a fallback for
		// legacy networks, but should eventually be dropped. TODO(karalabe).

		// Legacy sync, use the best announcement we have from the remote peer.
		// TODO(karalabe): Drop this pathway.
		if remoteHeight > FullMaxForkAncestry+1 {
			d.ancientLimit = remoteHeight - FullMaxForkAncestry - 1
		} else {
			d.ancientLimit = 0
		}
		frozen, _ := d.stateDB.BlockStore().Ancients() // Ignore the error here since light client can also hit here.
		itemAmountInAncient, _ := d.stateDB.BlockStore().ItemAmountInAncient()
		// If a part of blockchain data has already been written into active store,
		// disable the ancient style insertion explicitly.
		if origin >= frozen && itemAmountInAncient != 0 {
			d.ancientLimit = 0
			log.Info("Disabling direct-ancient mode", "origin", origin, "ancient", frozen-1)
		} else if d.ancientLimit > 0 {
			log.Debug("Enabling direct-ancient mode", "ancient", d.ancientLimit)
		}
		// Rewind the ancient store and blockchain if reorg happens.
		if origin+1 < frozen {
			if err := d.blockchain.SetHead(origin); err != nil {
				return err
			}
			log.Info("Truncated excess ancient chain segment", "oldhead", frozen-1, "newhead", origin)
		}
	}
	// Initiate the sync using a concurrent header and content retrieval algorithm
	d.queue.Prepare(origin+1, mode)
	if d.syncInitHook != nil {
		d.syncInitHook(origin, remoteHeight)
	}

	fetchers := []func() error{
		func() error { return d.fetchHeaders(p, origin+1, remoteHeader.Number.Uint64()) }, // Headers are always retrieved
		func() error { return d.fetchBodies(origin+1, beaconMode) },                       // Bodies are retrieved during normal and snap sync
		func() error { return d.fetchReceipts(origin+1, beaconMode) },                     // Receipts are retrieved during snap sync
		func() error { return d.processHeaders(origin+1, td, ttd, beaconMode) },
	}
	if mode == ethconfig.SnapSync {
		d.pivotLock.Lock()
		d.pivotHeader = pivot
		d.pivotLock.Unlock()

		fetchers = append(fetchers, func() error { return d.processSnapSyncContent() })
<<<<<<< HEAD
	} else if mode == FullSync {
		fetchers = append(fetchers, func() error { return d.processFullSyncContent(ttd, beaconMode) })
=======
	} else if mode == ethconfig.FullSync {
		fetchers = append(fetchers, func() error { return d.processFullSyncContent() })
>>>>>>> 330190e4
	}
	// update the chasing head
	d.blockchain.UpdateChasingHead(remoteHeader)
	return d.spawnSync(fetchers)
}

// spawnSync runs d.process and all given fetcher functions to completion in
// separate goroutines, returning the first error that appears.
func (d *Downloader) spawnSync(fetchers []func() error) error {
	errc := make(chan error, len(fetchers))
	d.cancelWg.Add(len(fetchers))
	for _, fn := range fetchers {
		go func() { defer d.cancelWg.Done(); errc <- fn() }()
	}
	// Wait for the first error, then terminate the others.
	var err error
	for i := 0; i < len(fetchers); i++ {
		if i == len(fetchers)-1 {
			// Close the queue when all fetchers have exited.
			// This will cause the block processor to end when
			// it has processed the queue.
			d.queue.Close()
		}
		if got := <-errc; got != nil {
			err = got
			if got != errCanceled {
				break // receive a meaningful error, bubble it up
			}
		}
	}
	d.queue.Close()
	d.Cancel()
	return err
}

// cancel aborts all of the operations and resets the queue. However, cancel does
// not wait for the running download goroutines to finish. This method should be
// used when cancelling the downloads from inside the downloader.
func (d *Downloader) cancel() {
	// Close the current cancel channel
	d.cancelLock.Lock()
	defer d.cancelLock.Unlock()

	if d.cancelCh != nil {
		select {
		case <-d.cancelCh:
			// Channel was already closed
		default:
			close(d.cancelCh)
		}
	}
}

// Cancel aborts all of the operations and waits for all download goroutines to
// finish before returning.
func (d *Downloader) Cancel() {
	d.cancel()
	d.cancelWg.Wait()
}

// Terminate interrupts the downloader, canceling all pending operations.
// The downloader cannot be reused after calling Terminate.
func (d *Downloader) Terminate() {
	// Close the termination channel (make sure double close is allowed)
	d.quitLock.Lock()
	select {
	case <-d.quitCh:
	default:
		close(d.quitCh)
	}
	d.quitLock.Unlock()

	// Cancel any pending download requests
	d.Cancel()
}

// fetchHead retrieves the head header and prior pivot block (if available) from
// a remote peer.
func (d *Downloader) fetchHead(p *peerConnection) (head *types.Header, pivot *types.Header, err error) {
	p.log.Debug("Retrieving remote chain head")
	mode := d.getMode()

	// Request the advertised remote head block and wait for the response
	latest, _ := p.peer.Head()
	fetch := 1
	if mode == SnapSync {
		fetch = 2 // head + pivot headers
	}
	headers, hashes, err := d.fetchHeadersByHash(p, latest, fetch, fsMinFullBlocks-1, true)
	if err != nil {
		return nil, nil, err
	}
	// Make sure the peer gave us at least one and at most the requested headers
	if len(headers) == 0 || len(headers) > fetch {
		return nil, nil, fmt.Errorf("%w: returned headers %d != requested %d", errBadPeer, len(headers), fetch)
	}
	// The first header needs to be the head, validate against the request. If
	// only 1 header was returned, make sure there's no pivot or there was not
	// one requested.
	head = headers[0]
	if len(headers) == 1 {
		if mode == SnapSync && head.Number.Uint64() > uint64(fsMinFullBlocks) {
			return nil, nil, fmt.Errorf("%w: no pivot included along head header", errBadPeer)
		}
		p.log.Debug("Remote head identified, no pivot", "number", head.Number, "hash", hashes[0])
		return head, nil, nil
	}
	// At this point we have 2 headers in total and the first is the
	// validated head of the chain. Check the pivot number and return,
	pivot = headers[1]
	if pivot.Number.Uint64() != head.Number.Uint64()-uint64(fsMinFullBlocks) {
		return nil, nil, fmt.Errorf("%w: remote pivot %d != requested %d", errInvalidChain, pivot.Number, head.Number.Uint64()-uint64(fsMinFullBlocks))
	}
	return head, pivot, nil
}

// calculateRequestSpan calculates what headers to request from a peer when trying to determine the
// common ancestor.
// It returns parameters to be used for peer.RequestHeadersByNumber:
//
//	from  - starting block number
//	count - number of headers to request
//	skip  - number of headers to skip
//
// and also returns 'max', the last block which is expected to be returned by the remote peers,
// given the (from,count,skip)
func calculateRequestSpan(remoteHeight, localHeight uint64) (int64, int, int, uint64) {
	var (
		from     int
		count    int
		MaxCount = MaxHeaderFetch / 16
	)
	// requestHead is the highest block that we will ask for. If requestHead is not offset,
	// the highest block that we will get is 16 blocks back from head, which means we
	// will fetch 14 or 15 blocks unnecessarily in the case the height difference
	// between us and the peer is 1-2 blocks, which is most common
	requestHead := int(remoteHeight) - 1
	if requestHead < 0 {
		requestHead = 0
	}
	// requestBottom is the lowest block we want included in the query
	// Ideally, we want to include the one just below our own head
	requestBottom := int(localHeight - 1)
	if requestBottom < 0 {
		requestBottom = 0
	}
	totalSpan := requestHead - requestBottom
	span := 1 + totalSpan/MaxCount
	if span < 2 {
		span = 2
	}
	if span > 16 {
		span = 16
	}

	count = 1 + totalSpan/span
	if count > MaxCount {
		count = MaxCount
	}
	if count < 2 {
		count = 2
	}
	from = requestHead - (count-1)*span
	if from < 0 {
		from = 0
	}
	max := from + (count-1)*span
	return int64(from), count, span - 1, uint64(max)
}

// findAncestor tries to locate the common ancestor link of the local chain and
// a remote peers blockchain. In the general case when our node was in sync and
// on the correct chain, checking the top N links should already get us a match.
// In the rare scenario when we ended up on a long reorganisation (i.e. none of
// the head links match), we do a binary search to find the common ancestor.
func (d *Downloader) findAncestor(p *peerConnection, localHeight uint64, remoteHeader *types.Header) (uint64, error) {
	// Figure out the valid ancestor range to prevent rewrite attacks
	var (
		floor        = int64(-1)
		remoteHeight = remoteHeader.Number.Uint64()
	)
	mode := d.getMode()
	/*
		switch mode {
		case FullSync:
			localHeight = d.blockchain.CurrentBlock().Number.Uint64()
		case SnapSync:
			localHeight = d.blockchain.CurrentSnapBlock().Number.Uint64()
		default:
			localHeight = d.blockchain.CurrentHeader().Number.Uint64()
		}
	*/
	p.log.Debug("Looking for common ancestor", "local", localHeight, "remote", remoteHeight)

	// Recap floor value for binary search
	maxForkAncestry := FullMaxForkAncestry
	if localHeight >= maxForkAncestry {
		// We're above the max reorg threshold, find the earliest fork point
		floor = int64(localHeight - maxForkAncestry)
	}
	// if we have pruned too much history, reset the floor
	if tail, err := d.blockchain.AncientTail(); err == nil && tail > uint64(floor) {
		floor = int64(tail)
	}

	ancestor, err := d.findAncestorSpanSearch(p, mode, remoteHeight, localHeight, floor)
	if err == nil {
		return ancestor, nil
	}
	// The returned error was not nil.
	// If the error returned does not reflect that a common ancestor was not found, return it.
	// If the error reflects that a common ancestor was not found, continue to binary search,
	// where the error value will be reassigned.
	if !errors.Is(err, errNoAncestorFound) {
		return 0, err
	}

	ancestor, err = d.findAncestorBinarySearch(p, mode, remoteHeight, floor)
	if err != nil {
		return 0, err
	}
	return ancestor, nil
}

func (d *Downloader) findAncestorSpanSearch(p *peerConnection, mode SyncMode, remoteHeight, localHeight uint64, floor int64) (uint64, error) {
	from, count, skip, max := calculateRequestSpan(remoteHeight, localHeight)

	p.log.Trace("Span searching for common ancestor", "count", count, "from", from, "skip", skip)
	headers, hashes, err := d.fetchHeadersByNumber(p, uint64(from), count, skip, false)
	if err != nil {
		return 0, err
	}
	// Wait for the remote response to the head fetch
	number, hash := uint64(0), common.Hash{}

	// Make sure the peer actually gave something valid
	if len(headers) == 0 {
		p.log.Warn("Empty head header set")
		return 0, errEmptyHeaderSet
	}
	// Make sure the peer's reply conforms to the request
	for i, header := range headers {
		expectNumber := from + int64(i)*int64(skip+1)
		if number := header.Number.Int64(); number != expectNumber {
			p.log.Warn("Head headers broke chain ordering", "index", i, "requested", expectNumber, "received", number)
			return 0, fmt.Errorf("%w: %v", errInvalidChain, errors.New("head headers broke chain ordering"))
		}
	}
	// Check if a common ancestor was found
	for i := len(headers) - 1; i >= 0; i-- {
		// Skip any headers that underflow/overflow our requested set
		if headers[i].Number.Int64() < from || headers[i].Number.Uint64() > max {
			continue
		}
		// Otherwise check if we already know the header or not
		h := hashes[i]
		n := headers[i].Number.Uint64()

		var known bool
		switch mode {
		case FullSync:
			known = d.blockchain.HasBlock(h, n)
		case SnapSync:
			known = d.blockchain.HasFastBlock(h, n)
		default:
			known = d.blockchain.HasHeader(h, n)
		}
		if known {
			number, hash = n, h
			break
		}
	}
	// If the head fetch already found an ancestor, return
	if hash != (common.Hash{}) {
		if int64(number) <= floor {
			p.log.Warn("Ancestor below allowance", "number", number, "hash", hash, "allowance", floor)
			return 0, errInvalidAncestor
		}
		p.log.Debug("Found common ancestor", "number", number, "hash", hash)
		return number, nil
	}
	return 0, errNoAncestorFound
}

func (d *Downloader) findAncestorBinarySearch(p *peerConnection, mode SyncMode, remoteHeight uint64, floor int64) (uint64, error) {
	hash := common.Hash{}

	// Ancestor not found, we need to binary search over our chain
	start, end := uint64(0), remoteHeight
	if floor > 0 {
		start = uint64(floor)
	}
	p.log.Trace("Binary searching for common ancestor", "start", start, "end", end)

	for start+1 < end {
		// Split our chain interval in two, and request the hash to cross check
		check := (start + end) / 2

		headers, hashes, err := d.fetchHeadersByNumber(p, check, 1, 0, false)
		if err != nil {
			return 0, err
		}
		// Make sure the peer actually gave something valid
		if len(headers) != 1 {
			p.log.Warn("Multiple headers for single request", "headers", len(headers))
			return 0, fmt.Errorf("%w: multiple headers (%d) for single request", errBadPeer, len(headers))
		}
		// Modify the search interval based on the response
		h := hashes[0]
		n := headers[0].Number.Uint64()

		var known bool
		switch mode {
		case FullSync:
			known = d.blockchain.HasBlock(h, n)
		case SnapSync:
			known = d.blockchain.HasFastBlock(h, n)
		default:
			known = d.blockchain.HasHeader(h, n)
		}
		if !known {
			end = check
			continue
		}
		header := d.blockchain.GetHeaderByHash(h) // Independent of sync mode, header surely exists
		if header == nil {
			p.log.Error("header not found", "hash", h, "request", check)
			return 0, fmt.Errorf("%w: header no found (%s)", errBadPeer, h)
		}
		if header.Number.Uint64() != check {
			p.log.Warn("Received non requested header", "number", header.Number, "hash", header.Hash(), "request", check)
			return 0, fmt.Errorf("%w: non-requested header (%d)", errBadPeer, header.Number)
		}
		start = check
		hash = h
	}
	// Ensure valid ancestry and return
	if int64(start) <= floor {
		p.log.Warn("Ancestor below allowance", "number", start, "hash", hash, "allowance", floor)
		return 0, errInvalidAncestor
	}
	p.log.Debug("Found common ancestor", "number", start, "hash", hash)
	return start, nil
}

// fetchHeaders keeps retrieving headers concurrently from the number
// requested, until no more are returned, potentially throttling on the way. To
// facilitate concurrency but still protect against malicious nodes sending bad
// headers, we construct a header chain skeleton using the "origin" peer we are
// syncing with, and fill in the missing headers using anyone else. Headers from
// other peers are only accepted if they map cleanly to the skeleton. If no one
// can fill in the skeleton - not even the origin peer - it's assumed invalid and
// the origin is dropped.
func (d *Downloader) fetchHeaders(p *peerConnection, from uint64, head uint64) error {
	p.log.Debug("Directing header downloads", "origin", from)
	defer p.log.Debug("Header download terminated")

	// Start pulling the header chain skeleton until all is done
	var (
		skeleton = true  // Skeleton assembly phase or finishing up
		pivoting = false // Whether the next request is pivot verification
		ancestor = from
	)
	for {
		// Pull the next batch of headers, it either:
		//   - Pivot check to see if the chain moved too far
		//   - Skeleton retrieval to permit concurrent header fetches
		//   - Full header retrieval if we're near the chain head
		var (
			headers []*types.Header
			hashes  []common.Hash
			err     error
		)
		switch {
		case pivoting:
			d.pivotLock.RLock()
			pivot := d.pivotHeader.Number.Uint64()
			d.pivotLock.RUnlock()

			p.log.Trace("Fetching next pivot header", "number", pivot+uint64(fsMinFullBlocks))
			headers, hashes, err = d.fetchHeadersByNumber(p, pivot+uint64(fsMinFullBlocks), 2, fsMinFullBlocks-9, false) // move +64 when it's 2x64-8 deep

		case skeleton:
			p.log.Trace("Fetching skeleton headers", "count", MaxHeaderFetch, "from", from)
			headers, hashes, err = d.fetchHeadersByNumber(p, from+uint64(MaxHeaderFetch)-1, MaxSkeletonSize, MaxHeaderFetch-1, false)

		default:
			p.log.Trace("Fetching full headers", "count", MaxHeaderFetch, "from", from)
			headers, hashes, err = d.fetchHeadersByNumber(p, from, MaxHeaderFetch, 0, false)
		}
		switch err {
		case nil:
			// Headers retrieved, continue with processing

		case errCanceled:
			// Sync cancelled, no issue, propagate up
			return err

		default:
			// Header retrieval either timed out, or the peer failed in some strange way
			// (e.g. disconnect). Consider the master peer bad and drop
			d.dropPeer(p.id)

			// Finish the sync gracefully instead of dumping the gathered data though
			for _, ch := range []chan bool{d.queue.blockWakeCh, d.queue.receiptWakeCh} {
				select {
				case ch <- false:
				case <-d.cancelCh:
				}
			}
			select {
			case d.headerProcCh <- nil:
			case <-d.cancelCh:
			}
			return fmt.Errorf("%w: header request failed: %v", errBadPeer, err)
		}
		// If the pivot is being checked, move if it became stale and run the real retrieval
		var pivot uint64

		d.pivotLock.RLock()
		if d.pivotHeader != nil {
			pivot = d.pivotHeader.Number.Uint64()
		}
		d.pivotLock.RUnlock()

		if pivoting {
			if len(headers) == 2 {
				if have, want := headers[0].Number.Uint64(), pivot+uint64(fsMinFullBlocks); have != want {
					log.Warn("Peer sent invalid next pivot", "have", have, "want", want)
					return fmt.Errorf("%w: next pivot number %d != requested %d", errInvalidChain, have, want)
				}
				if have, want := headers[1].Number.Uint64(), pivot+2*uint64(fsMinFullBlocks)-8; have != want {
					log.Warn("Peer sent invalid pivot confirmer", "have", have, "want", want)
					return fmt.Errorf("%w: next pivot confirmer number %d != requested %d", errInvalidChain, have, want)
				}
				log.Warn("Pivot seemingly stale, moving", "old", pivot, "new", headers[0].Number)
				pivot = headers[0].Number.Uint64()

				d.pivotLock.Lock()
				d.pivotHeader = headers[0]
				d.pivotLock.Unlock()

				// Write out the pivot into the database so a rollback beyond
				// it will reenable snap sync and update the state root that
				// the state syncer will be downloading.
				rawdb.WriteLastPivotNumber(d.stateDB, pivot)
			}
			// Disable the pivot check and fetch the next batch of headers
			pivoting = false
			continue
		}
		// If the skeleton's finished, pull any remaining head headers directly from the origin
		if skeleton && len(headers) == 0 {
			// A malicious node might withhold advertised headers indefinitely
			if from+uint64(MaxHeaderFetch)-1 <= head {
				p.log.Warn("Peer withheld skeleton headers", "advertised", head, "withheld", from+uint64(MaxHeaderFetch)-1)
				return fmt.Errorf("%w: withheld skeleton headers: advertised %d, withheld #%d", errStallingPeer, head, from+uint64(MaxHeaderFetch)-1)
			}
			p.log.Debug("No skeleton, fetching headers directly")
			skeleton = false
			continue
		}
		// If no more headers are inbound, notify the content fetchers and return
		if len(headers) == 0 {
			// Don't abort header fetches while the pivot is downloading
			if !d.committed.Load() && pivot <= from {
				p.log.Debug("No headers, waiting for pivot commit")
				select {
				case <-time.After(fsHeaderContCheck):
					continue
				case <-d.cancelCh:
					return errCanceled
				}
			}
			// Pivot done (or not in snap sync) and no more headers, terminate the process
			p.log.Debug("No more headers available")
			select {
			case d.headerProcCh <- nil:
				return nil
			case <-d.cancelCh:
				return errCanceled
			}
		}
		// If we received a skeleton batch, resolve internals concurrently
		var progressed bool
		if skeleton {
			filled, hashset, proced, err := d.fillHeaderSkeleton(from, headers)
			if err != nil {
				p.log.Debug("Skeleton chain invalid", "err", err)
				return fmt.Errorf("%w: %v", errInvalidChain, err)
			}
			headers = filled[proced:]
			hashes = hashset[proced:]

			progressed = proced > 0
			from += uint64(proced)
		} else {
			// A malicious node might withhold advertised headers indefinitely
			if n := len(headers); n < MaxHeaderFetch && headers[n-1].Number.Uint64() < head {
				p.log.Warn("Peer withheld headers", "advertised", head, "delivered", headers[n-1].Number.Uint64())
				return fmt.Errorf("%w: withheld headers: advertised %d, delivered %d", errStallingPeer, head, headers[n-1].Number.Uint64())
			}
			// If we're closing in on the chain head, but haven't yet reached it, delay
			// the last few headers so mini reorgs on the head don't cause invalid hash
			// chain errors.
			if n := len(headers); n > 0 {
				// Retrieve the current head we're at
				var head uint64
				head = d.blockchain.CurrentSnapBlock().Number.Uint64()
				if full := d.blockchain.CurrentBlock().Number.Uint64(); head < full {
					head = full
				}
				// If the head is below the common ancestor, we're actually deduplicating
				// already existing chain segments, so use the ancestor as the fake head.
				// Otherwise, we might end up delaying header deliveries pointlessly.
				if head < ancestor {
					head = ancestor
				}
				// If the head is way older than this batch, delay the last few headers
				if head+uint64(reorgProtThreshold) < headers[n-1].Number.Uint64() {
					delay := reorgProtHeaderDelay
					if delay > n {
						delay = n
					}
					headers = headers[:n-delay]
					hashes = hashes[:n-delay]
				}
			}
		}
		// If no headers have been delivered, or all of them have been delayed,
		// sleep a bit and retry. Take care with headers already consumed during
		// skeleton filling
		if len(headers) == 0 && !progressed {
			p.log.Trace("All headers delayed, waiting")
			select {
			case <-time.After(fsHeaderContCheck):
				continue
			case <-d.cancelCh:
				return errCanceled
			}
		}
		// Insert any remaining new headers and fetch the next batch
		if len(headers) > 0 {
			p.log.Trace("Scheduling new headers", "count", len(headers), "from", from)
			select {
			case d.headerProcCh <- &headerTask{
				headers: headers,
				hashes:  hashes,
			}:
			case <-d.cancelCh:
				return errCanceled
			}
			from += uint64(len(headers))
		}
		// If we're still skeleton filling snap sync, check pivot staleness
		// before continuing to the next skeleton filling
		if skeleton && pivot > 0 {
			pivoting = true
		}
	}
}

// fillHeaderSkeleton concurrently retrieves headers from all our available peers
// and maps them to the provided skeleton header chain.
//
// Any partial results from the beginning of the skeleton is (if possible) forwarded
// immediately to the header processor to keep the rest of the pipeline full even
// in the case of header stalls.
//
// The method returns the entire filled skeleton and also the number of headers
// already forwarded for processing.
func (d *Downloader) fillHeaderSkeleton(from uint64, skeleton []*types.Header) ([]*types.Header, []common.Hash, int, error) {
	log.Debug("Filling up skeleton", "from", from)
	d.queue.ScheduleSkeleton(from, skeleton)

	err := d.concurrentFetch((*headerQueue)(d), false)
	if err != nil {
		log.Debug("Skeleton fill failed", "err", err)
	}
	filled, hashes, proced := d.queue.RetrieveHeaders()
	if err == nil {
		log.Debug("Skeleton fill succeeded", "filled", len(filled), "processed", proced)
	}
	return filled, hashes, proced, err
}

// fetchBodies iteratively downloads the scheduled block bodies, taking any
// available peers, reserving a chunk of blocks for each, waiting for delivery
// and also periodically checking for timeouts.
func (d *Downloader) fetchBodies(from uint64, beaconMode bool) error {
	log.Debug("Downloading block bodies", "origin", from)
	err := d.concurrentFetch((*bodyQueue)(d), beaconMode)

	log.Debug("Block body download terminated", "err", err)
	return err
}

// fetchReceipts iteratively downloads the scheduled block receipts, taking any
// available peers, reserving a chunk of receipts for each, waiting for delivery
// and also periodically checking for timeouts.
func (d *Downloader) fetchReceipts(from uint64, beaconMode bool) error {
	log.Debug("Downloading receipts", "origin", from)
	err := d.concurrentFetch((*receiptQueue)(d), beaconMode)

	log.Debug("Receipt download terminated", "err", err)
	return err
}

// processHeaders takes batches of retrieved headers from an input channel and
// keeps processing and scheduling them into the header chain and downloader's
// queue until the stream ends or a failure occurs.
func (d *Downloader) processHeaders(origin uint64, td, ttd *big.Int, beaconMode bool) error {
	var (
		mode       = d.getMode()
		gotHeaders = false // Wait for batches of headers to process
		timer      = time.NewTimer(time.Second)
	)
	defer timer.Stop()

	for {
		select {
		case <-d.cancelCh:
			return errCanceled

		case task := <-d.headerProcCh:
			// Terminate header processing if we synced up
			if task == nil || len(task.headers) == 0 {
				// Notify everyone that headers are fully processed
				for _, ch := range []chan bool{d.queue.blockWakeCh, d.queue.receiptWakeCh} {
					select {
					case ch <- false:
					case <-d.cancelCh:
					}
				}
				// If we're in legacy sync mode, we need to check total difficulty
				// violations from malicious peers. That is not needed in beacon
				// mode and we can skip to terminating sync.
				if !beaconMode {
					// If no headers were retrieved at all, the peer violated its TD promise that it had a
					// better chain compared to ours. The only exception is if its promised blocks were
					// already imported by other means (e.g. fetcher):
					//
					// R <remote peer>, L <local node>: Both at block 10
					// R: Mine block 11, and propagate it to L
					// L: Queue block 11 for import
					// L: Notice that R's head and TD increased compared to ours, start sync
					// L: Import of block 11 finishes
					// L: Sync begins, and finds common ancestor at 11
					// L: Request new headers up from 11 (R's TD was higher, it must have something)
					// R: Nothing to give
					head := d.blockchain.CurrentBlock()
					if !gotHeaders && td.Cmp(d.blockchain.GetTd(head.Hash(), head.Number.Uint64())) > 0 {
						return errStallingPeer
					}
					// If snap or light syncing, ensure promised headers are indeed delivered. This is
					// needed to detect scenarios where an attacker feeds a bad pivot and then bails out
					// of delivering the post-pivot blocks that would flag the invalid content.
					//
					// This check cannot be executed "as is" for full imports, since blocks may still be
					// queued for processing when the header download completes. However, as long as the
					// peer gave us something useful, we're already happy/progressed (above check).
					if mode == SnapSync {
						head := d.blockchain.CurrentHeader()
						if td.Cmp(d.blockchain.GetTd(head.Hash(), head.Number.Uint64())) > 0 {
							return errStallingPeer
						}
					}
				}
				return nil
			}
			// Otherwise split the chunk of headers into batches and process them
			headers, hashes := task.headers, task.hashes

			gotHeaders = true
			for len(headers) > 0 {
				// Terminate if something failed in between processing chunks
				select {
				case <-d.cancelCh:
					return errCanceled
				default:
				}
				// Select the next chunk of headers to import
				limit := maxHeadersProcess
				if limit > len(headers) {
					limit = len(headers)
				}
				chunkHeaders := headers[:limit]
				chunkHashes := hashes[:limit]

				// In case of header only syncing, validate the chunk immediately
<<<<<<< HEAD
				if mode == SnapSync {
=======
				if mode == ethconfig.SnapSync {
					// Although the received headers might be all valid, a legacy
					// PoW/PoA sync must not accept post-merge headers. Make sure
					// that any transition is rejected at this point.
>>>>>>> 330190e4
					if len(chunkHeaders) > 0 {
						if n, err := d.blockchain.InsertHeaderChain(chunkHeaders); err != nil {
							log.Warn("Invalid header encountered", "number", chunkHeaders[n].Number, "hash", chunkHashes[n], "parent", chunkHeaders[n].ParentHash, "err", err)
							return fmt.Errorf("%w: %v", errInvalidChain, err)
						}
					}
				}
				// If we've reached the allowed number of pending headers, stall a bit
				for d.queue.PendingBodies() >= maxQueuedHeaders || d.queue.PendingReceipts() >= maxQueuedHeaders {
					timer.Reset(time.Second)
					select {
					case <-d.cancelCh:
						return errCanceled
					case <-timer.C:
					}
				}
				// Otherwise insert the headers for content retrieval
				inserts := d.queue.Schedule(chunkHeaders, chunkHashes, origin)
				if len(inserts) != len(chunkHeaders) {
					return fmt.Errorf("%w: stale headers", errBadPeer)
				}

				headers = headers[limit:]
				hashes = hashes[limit:]
				origin += uint64(limit)
			}
			// Update the highest block number we know if a higher one is found.
			d.syncStatsLock.Lock()
			if d.syncStatsChainHeight < origin {
				d.syncStatsChainHeight = origin - 1
			}
			d.syncStatsLock.Unlock()

			// Signal the content downloaders of the availability of new tasks
			for _, ch := range []chan bool{d.queue.blockWakeCh, d.queue.receiptWakeCh} {
				select {
				case ch <- true:
				default:
				}
			}
		}
	}
}

// processFullSyncContent takes fetch results from the queue and imports them into the chain.
func (d *Downloader) processFullSyncContent(ttd *big.Int, beaconMode bool) error {
	for {
		results := d.queue.Results(true)
		if len(results) == 0 {
			return nil
		}
		stop := make(chan struct{})
		if d.chainInsertHook != nil {
			d.chainInsertHook(results, stop)
		}
		if err := d.importBlockResults(results); err != nil {
			close(stop)
			return err
		}
		close(stop)
	}
}

func (d *Downloader) importBlockResults(results []*fetchResult) error {
	// Check for any early termination requests
	if len(results) == 0 {
		return nil
	}
	select {
	case <-d.quitCh:
		return errCancelContentProcessing
	default:
	}
	// Retrieve a batch of results to import
	first, last := results[0].Header, results[len(results)-1].Header
	log.Debug("Inserting downloaded chain", "items", len(results),
		"firstnum", first.Number, "firsthash", first.Hash(),
		"lastnum", last.Number, "lasthash", last.Hash(),
	)
	blocks := make([]*types.Block, len(results))
	for i, result := range results {
		blocks[i] = types.NewBlockWithHeader(result.Header).WithBody(result.body()).WithSidecars(result.Sidecars)
	}
	// Downloaded blocks are always regarded as trusted after the
	// transition. Because the downloaded chain is guided by the
	// consensus-layer.
	if index, err := d.blockchain.InsertChain(blocks); err != nil {
		if index < len(results) {
			log.Debug("Downloaded item processing failed", "number", results[index].Header.Number, "hash", results[index].Header.Hash(), "err", err)
		} else {
			// The InsertChain method in blockchain.go will sometimes return an out-of-bounds index,
			// when it needs to preprocess blocks to import a sidechain.
			// The importer will put together a new list of blocks to import, which is a superset
			// of the blocks delivered from the downloader, and the indexing will be off.
			log.Debug("Downloaded item processing failed on sidechain import", "index", index, "err", err)
		}
		if errors.Is(err, core.ErrAncestorHasNotBeenVerified) {
			return err
		}
		return fmt.Errorf("%w: %v", errInvalidChain, err)
	}
	return nil
}

// processSnapSyncContent takes fetch results from the queue and writes them to the
// database. It also controls the synchronisation of state nodes of the pivot block.
func (d *Downloader) processSnapSyncContent() error {
	// Start syncing state of the reported head block. This should get us most of
	// the state of the pivot block.
	d.pivotLock.RLock()
	sync := d.syncState(d.pivotHeader.Root)
	d.pivotLock.RUnlock()

	defer func() {
		// The `sync` object is replaced every time the pivot moves. We need to
		// defer close the very last active one, hence the lazy evaluation vs.
		// calling defer sync.Cancel() !!!
		sync.Cancel()
	}()

	closeOnErr := func(s *stateSync) {
		if err := s.Wait(); err != nil && err != errCancelStateFetch && err != errCanceled && err != snap.ErrCancelled {
			d.queue.Close() // wake up Results
		}
	}
	go closeOnErr(sync)

	// To cater for moving pivot points, track the pivot block and subsequently
	// accumulated download results separately.
	//
	// These will be nil up to the point where we reach the pivot, and will only
	// be set temporarily if the synced blocks are piling up, but the pivot is
	// still busy downloading. In that case, we need to occasionally check for
	// pivot moves, so need to unblock the loop. These fields will accumulate
	// the results in the meantime.
	//
	// Note, there's no issue with memory piling up since after 64 blocks the
	// pivot will forcefully move so these accumulators will be dropped.
	var (
		oldPivot *fetchResult   // Locked in pivot block, might change eventually
		oldTail  []*fetchResult // Downloaded content after the pivot
		timer    = time.NewTimer(time.Second)
	)
	defer timer.Stop()

	for {
		// Wait for the next batch of downloaded data to be available. If we have
		// not yet reached the pivot point, wait blockingly as there's no need to
		// spin-loop check for pivot moves. If we reached the pivot but have not
		// yet processed it, check for results async, so we might notice pivot
		// moves while state syncing. If the pivot was passed fully, block again
		// as there's no more reason to check for pivot moves at all.
		results := d.queue.Results(oldPivot == nil)
		if len(results) == 0 {
			// If pivot sync is done, stop
			if d.committed.Load() {
				d.reportSnapSyncProgress(true)
				return sync.Cancel()
			}
			// If sync failed, stop
			select {
			case <-d.cancelCh:
				sync.Cancel()
				return errCanceled
			default:
			}
		}
		if d.chainInsertHook != nil {
			d.chainInsertHook(results, nil)
		}
		d.reportSnapSyncProgress(false)

		// If we haven't downloaded the pivot block yet, check pivot staleness
		// notifications from the header downloader
		d.pivotLock.RLock()
		pivot := d.pivotHeader
		d.pivotLock.RUnlock()

		if oldPivot == nil { // no results piling up, we can move the pivot
			if !d.committed.Load() { // not yet passed the pivot, we can move the pivot
				if pivot.Root != sync.root { // pivot position changed, we can move the pivot
					sync.Cancel()
					sync = d.syncState(pivot.Root)

					go closeOnErr(sync)
				}
			}
		} else { // results already piled up, consume before handling pivot move
			results = append(append([]*fetchResult{oldPivot}, oldTail...), results...)
		}
		// Split around the pivot block and process the two sides via snap/full sync
		if !d.committed.Load() {
			latest := results[len(results)-1].Header
			// If the height is above the pivot block by 2 sets, it means the pivot
			// become stale in the network, and it was garbage collected, move to a
			// new pivot.
			//
			// Note, we have `reorgProtHeaderDelay` number of blocks withheld, Those
			// need to be taken into account, otherwise we're detecting the pivot move
			// late and will drop peers due to unavailable state!!!
			if height := latest.Number.Uint64(); height >= pivot.Number.Uint64()+2*uint64(fsMinFullBlocks)-uint64(reorgProtHeaderDelay) {
				log.Warn("Pivot became stale, moving", "old", pivot.Number.Uint64(), "new", height-uint64(fsMinFullBlocks)+uint64(reorgProtHeaderDelay))
				pivot = results[len(results)-1-fsMinFullBlocks+reorgProtHeaderDelay].Header // must exist as lower old pivot is uncommitted

				d.pivotLock.Lock()
				d.pivotHeader = pivot
				d.pivotLock.Unlock()

				// Write out the pivot into the database so a rollback beyond it will
				// reenable snap sync
				rawdb.WriteLastPivotNumber(d.stateDB, pivot.Number.Uint64())
			}
		}
		P, beforeP, afterP := splitAroundPivot(pivot.Number.Uint64(), results)
		if err := d.commitSnapSyncData(beforeP, sync); err != nil {
			return err
		}
		if P != nil {
			// If new pivot block found, cancel old state retrieval and restart
			if oldPivot != P {
				sync.Cancel()
				sync = d.syncState(P.Header.Root)

				go closeOnErr(sync)
				oldPivot = P
			}
			// Wait for completion, occasionally checking for pivot staleness
			timer.Reset(time.Second)
			select {
			case <-sync.done:
				if sync.err != nil {
					return sync.err
				}
				if err := d.commitPivotBlock(P); err != nil {
					return err
				}
				oldPivot = nil

			case <-timer.C:
				oldTail = afterP
				continue
			}
		}
		// Fast sync done, pivot commit done, full import
		if err := d.importBlockResults(afterP); err != nil {
			return err
		}
	}
}

func splitAroundPivot(pivot uint64, results []*fetchResult) (p *fetchResult, before, after []*fetchResult) {
	if len(results) == 0 {
		return nil, nil, nil
	}
	if lastNum := results[len(results)-1].Header.Number.Uint64(); lastNum < pivot {
		// the pivot is somewhere in the future
		return nil, results, nil
	}
	// This can also be optimized, but only happens very seldom
	for _, result := range results {
		num := result.Header.Number.Uint64()
		switch {
		case num < pivot:
			before = append(before, result)
		case num == pivot:
			p = result
		default:
			after = append(after, result)
		}
	}
	return p, before, after
}

func (d *Downloader) commitSnapSyncData(results []*fetchResult, stateSync *stateSync) error {
	// Check for any early termination requests
	if len(results) == 0 {
		return nil
	}
	select {
	case <-d.quitCh:
		return errCancelContentProcessing
	case <-stateSync.done:
		if err := stateSync.Wait(); err != nil {
			return err
		}
	default:
	}
	// Retrieve the batch of results to import
	first, last := results[0].Header, results[len(results)-1].Header
	log.Debug("Inserting snap-sync blocks", "items", len(results),
		"firstnum", first.Number, "firsthash", first.Hash(),
		"lastnumn", last.Number, "lasthash", last.Hash(),
	)
	blocks := make([]*types.Block, len(results))
	receipts := make([]types.Receipts, len(results))
	for i, result := range results {
		blocks[i] = types.NewBlockWithHeader(result.Header).WithBody(result.body()).WithSidecars(result.Sidecars)
		receipts[i] = result.Receipts
	}
	if index, err := d.blockchain.InsertReceiptChain(blocks, receipts, d.ancientLimit); err != nil {
		log.Debug("Downloaded item processing failed", "number", results[index].Header.Number, "hash", results[index].Header.Hash(), "err", err)
		return fmt.Errorf("%w: %v", errInvalidChain, err)
	}
	return nil
}

func (d *Downloader) commitPivotBlock(result *fetchResult) error {
	block := types.NewBlockWithHeader(result.Header).WithBody(result.body()).WithSidecars(result.Sidecars)
	log.Debug("Committing snap sync pivot as new head", "number", block.Number(), "hash", block.Hash())

	// Commit the pivot block as the new head, will require full sync from here on
	if _, err := d.blockchain.InsertReceiptChain([]*types.Block{block}, []types.Receipts{result.Receipts}, d.ancientLimit); err != nil {
		return err
	}
	if err := d.blockchain.SnapSyncCommitHead(block.Hash()); err != nil {
		return err
	}
	d.committed.Store(true)
	return nil
}

// DeliverSnapPacket is invoked from a peer's message handler when it transmits a
// data packet for the local node to consume.
func (d *Downloader) DeliverSnapPacket(peer *snap.Peer, packet snap.Packet) error {
	switch packet := packet.(type) {
	case *snap.AccountRangePacket:
		hashes, accounts, err := packet.Unpack()
		if err != nil {
			return err
		}
		return d.SnapSyncer.OnAccounts(peer, packet.ID, hashes, accounts, packet.Proof)

	case *snap.StorageRangesPacket:
		hashset, slotset := packet.Unpack()
		return d.SnapSyncer.OnStorage(peer, packet.ID, hashset, slotset, packet.Proof)

	case *snap.ByteCodesPacket:
		return d.SnapSyncer.OnByteCodes(peer, packet.ID, packet.Codes)

	case *snap.TrieNodesPacket:
		return d.SnapSyncer.OnTrieNodes(peer, packet.ID, packet.Nodes)

	default:
		return fmt.Errorf("unexpected snap packet type: %T", packet)
	}
}

// reportSnapSyncProgress calculates various status reports and provides it to the user.
func (d *Downloader) reportSnapSyncProgress(force bool) {
	// Initialize the sync start time if it's the first time we're reporting
	if d.syncStartTime.IsZero() {
		d.syncStartTime = time.Now().Add(-time.Millisecond) // -1ms offset to avoid division by zero
	}
	// Don't report all the events, just occasionally
	if !force && time.Since(d.syncLogTime) < 8*time.Second {
		return
	}
	// Don't report anything until we have a meaningful progress
	var (
		headerBytes, _  = d.stateDB.BlockStore().AncientSize(rawdb.ChainFreezerHeaderTable)
		bodyBytes, _    = d.stateDB.BlockStore().AncientSize(rawdb.ChainFreezerBodiesTable)
		receiptBytes, _ = d.stateDB.BlockStore().AncientSize(rawdb.ChainFreezerReceiptTable)
	)
	syncedBytes := common.StorageSize(headerBytes + bodyBytes + receiptBytes)
	if syncedBytes == 0 {
		return
	}
	var (
		header = d.blockchain.CurrentHeader()
		block  = d.blockchain.CurrentSnapBlock()
	)
	syncedBlocks := block.Number.Uint64() - d.syncStartBlock
	if syncedBlocks == 0 {
		return
	}
	// Retrieve the current chain head and calculate the ETA
	// We're going to cheat for non-merged networks, but that's fine
	latest := d.pivotHeader
	var (
		left = latest.Number.Uint64() - block.Number.Uint64()
		eta  = time.Since(d.syncStartTime) / time.Duration(syncedBlocks) * time.Duration(left)

		progress = fmt.Sprintf("%.2f%%", float64(block.Number.Uint64())*100/float64(latest.Number.Uint64()))
		headers  = fmt.Sprintf("%v@%v", log.FormatLogfmtUint64(header.Number.Uint64()), common.StorageSize(headerBytes).TerminalString())
		bodies   = fmt.Sprintf("%v@%v", log.FormatLogfmtUint64(block.Number.Uint64()), common.StorageSize(bodyBytes).TerminalString())
		receipts = fmt.Sprintf("%v@%v", log.FormatLogfmtUint64(block.Number.Uint64()), common.StorageSize(receiptBytes).TerminalString())
	)
	log.Info("Syncing: chain download in progress", "synced", progress, "chain", syncedBytes, "headers", headers, "bodies", bodies, "receipts", receipts, "eta", common.PrettyDuration(eta))
	d.syncLogTime = time.Now()
}<|MERGE_RESOLUTION|>--- conflicted
+++ resolved
@@ -514,13 +514,8 @@
 	d.syncStatsLock.Unlock()
 
 	// Ensure our origin point is below any snap sync pivot point
-<<<<<<< HEAD
-	if mode == SnapSync {
+	if mode == ethconfig.SnapSync {
 		if remoteHeight <= uint64(fsMinFullBlocks) {
-=======
-	if mode == ethconfig.SnapSync {
-		if height <= uint64(fsMinFullBlocks) {
->>>>>>> 330190e4
 			origin = 0
 		} else {
 			pivotNumber := pivot.Number.Uint64()
@@ -596,13 +591,8 @@
 		d.pivotLock.Unlock()
 
 		fetchers = append(fetchers, func() error { return d.processSnapSyncContent() })
-<<<<<<< HEAD
-	} else if mode == FullSync {
+	} else if mode == ethconfig.FullSync {
 		fetchers = append(fetchers, func() error { return d.processFullSyncContent(ttd, beaconMode) })
-=======
-	} else if mode == ethconfig.FullSync {
-		fetchers = append(fetchers, func() error { return d.processFullSyncContent() })
->>>>>>> 330190e4
 	}
 	// update the chasing head
 	d.blockchain.UpdateChasingHead(remoteHeader)
@@ -1293,14 +1283,7 @@
 				chunkHashes := hashes[:limit]
 
 				// In case of header only syncing, validate the chunk immediately
-<<<<<<< HEAD
-				if mode == SnapSync {
-=======
 				if mode == ethconfig.SnapSync {
-					// Although the received headers might be all valid, a legacy
-					// PoW/PoA sync must not accept post-merge headers. Make sure
-					// that any transition is rejected at this point.
->>>>>>> 330190e4
 					if len(chunkHeaders) > 0 {
 						if n, err := d.blockchain.InsertHeaderChain(chunkHeaders); err != nil {
 							log.Warn("Invalid header encountered", "number", chunkHeaders[n].Number, "hash", chunkHashes[n], "parent", chunkHeaders[n].ParentHash, "err", err)
