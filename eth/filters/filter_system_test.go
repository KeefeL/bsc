--- conflicted
+++ resolved
@@ -34,6 +34,7 @@
 	"github.com/ethereum/go-ethereum/core/bloombits"
 	"github.com/ethereum/go-ethereum/core/rawdb"
 	"github.com/ethereum/go-ethereum/core/types"
+	"github.com/ethereum/go-ethereum/crypto"
 	"github.com/ethereum/go-ethereum/ethdb"
 	"github.com/ethereum/go-ethereum/event"
 	"github.com/ethereum/go-ethereum/internal/ethapi"
@@ -772,8 +773,6 @@
 	}
 }
 
-<<<<<<< HEAD
-=======
 func TestLightFilterLogs(t *testing.T) {
 	t.Parallel()
 
@@ -911,7 +910,6 @@
 	}
 }
 
->>>>>>> 2bd6bd01
 // TestPendingTxFilterDeadlock tests if the event loop hangs when pending
 // txes arrive at the same time that one of multiple filters is timing out.
 // Please refer to #22131 for more details.
