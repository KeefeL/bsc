// Copyright 2015 The go-ethereum Authors
// This file is part of the go-ethereum library.
//
// The go-ethereum library is free software: you can redistribute it and/or modify
// it under the terms of the GNU Lesser General Public License as published by
// the Free Software Foundation, either version 3 of the License, or
// (at your option) any later version.
//
// The go-ethereum library is distributed in the hope that it will be useful,
// but WITHOUT ANY WARRANTY; without even the implied warranty of
// MERCHANTABILITY or FITNESS FOR A PARTICULAR PURPOSE. See the
// GNU Lesser General Public License for more details.
//
// You should have received a copy of the GNU Lesser General Public License
// along with the go-ethereum library. If not, see <http://www.gnu.org/licenses/>.

package eth

import (
	"errors"
	"math"
	"math/big"
	"sync"
	"sync/atomic"
	"time"

	"github.com/ethereum/go-ethereum/common"
	"github.com/ethereum/go-ethereum/core"
	"github.com/ethereum/go-ethereum/core/forkid"
	"github.com/ethereum/go-ethereum/core/types"
	"github.com/ethereum/go-ethereum/eth/downloader"
	"github.com/ethereum/go-ethereum/eth/fetcher"
	"github.com/ethereum/go-ethereum/eth/protocols/eth"
	"github.com/ethereum/go-ethereum/eth/protocols/snap"
	"github.com/ethereum/go-ethereum/ethdb"
	"github.com/ethereum/go-ethereum/event"
	"github.com/ethereum/go-ethereum/log"
	"github.com/ethereum/go-ethereum/p2p"
	"github.com/ethereum/go-ethereum/params"
	"github.com/ethereum/go-ethereum/trie"
)

const (
	// txChanSize is the size of channel listening to NewTxsEvent.
	// The number is referenced from the size of tx pool.
	txChanSize = 4096
)

var (
	syncChallengeTimeout = 15 * time.Second // Time allowance for a node to reply to the sync progress challenge
)

// txPool defines the methods needed from a transaction pool implementation to
// support all the operations needed by the Ethereum chain protocols.
type txPool interface {
	// Has returns an indicator whether txpool has a transaction
	// cached with the given hash.
	Has(hash common.Hash) bool

	// Get retrieves the transaction from local txpool with given
	// tx hash.
	Get(hash common.Hash) *types.Transaction

	// AddRemotes should add the given transactions to the pool.
	AddRemotes([]*types.Transaction) []error

	// Pending should return pending transactions.
	// The slice should be modifiable by the caller.
	Pending() (map[common.Address]types.Transactions, error)

	// SubscribeNewTxsEvent should return an event subscription of
	// NewTxsEvent and send events to the given channel.
	SubscribeNewTxsEvent(chan<- core.NewTxsEvent) event.Subscription
}

// handlerConfig is the collection of initialization parameters to create a full
// node network handler.
type handlerConfig struct {
	Database   ethdb.Database            // Database for direct sync insertions
	Chain      *core.BlockChain          // Blockchain to serve data from
	TxPool     txPool                    // Transaction pool to propagate from
	Network    uint64                    // Network identifier to adfvertise
	Sync       downloader.SyncMode       // Whether to fast or full sync
	BloomCache uint64                    // Megabytes to alloc for fast sync bloom
	EventMux   *event.TypeMux            // Legacy event mux, deprecate for `feed`
	Checkpoint *params.TrustedCheckpoint // Hard coded checkpoint for sync challenges
	Whitelist  map[uint64]common.Hash    // Hard coded whitelist for sync challenged
}

type handler struct {
	networkID  uint64
	forkFilter forkid.Filter // Fork ID filter, constant across the lifetime of the node

<<<<<<< HEAD
	fastSync        uint32 // Flag whether fast sync is enabled (gets disabled if we already have blocks)
	acceptTxs       uint32 // Flag whether we're considered synchronised (enables transaction processing)
	directBroadcast bool
=======
	fastSync  uint32 // Flag whether fast sync is enabled (gets disabled if we already have blocks)
	snapSync  uint32 // Flag whether fast sync should operate on top of the snap protocol
	acceptTxs uint32 // Flag whether we're considered synchronised (enables transaction processing)
>>>>>>> 97d11b01

	checkpointNumber uint64      // Block number for the sync progress validator to cross reference
	checkpointHash   common.Hash // Block hash for the sync progress validator to cross reference

	database ethdb.Database
	txpool   txPool
	chain    *core.BlockChain
	maxPeers int

	downloader   *downloader.Downloader
	stateBloom   *trie.SyncBloom
	blockFetcher *fetcher.BlockFetcher
	txFetcher    *fetcher.TxFetcher
	peers        *peerSet

	eventMux      *event.TypeMux
	txsCh         chan core.NewTxsEvent
	txsSub        event.Subscription
	minedBlockSub *event.TypeMuxSubscription

	whitelist map[uint64]common.Hash

	// channels for fetcher, syncer, txsyncLoop
	txsyncCh chan *txsync
	quitSync chan struct{}

	chainSync *chainSyncer
	wg        sync.WaitGroup
	peerWG    sync.WaitGroup
}

<<<<<<< HEAD
// NewProtocolManager returns a new Ethereum sub protocol manager. The Ethereum sub protocol manages peers capable
// with the Ethereum network.
func NewProtocolManager(config *params.ChainConfig, checkpoint *params.TrustedCheckpoint, mode downloader.SyncMode, networkID uint64, mux *event.TypeMux, txpool txPool, engine consensus.Engine, blockchain *core.BlockChain, chaindb ethdb.Database, cacheLimit int, whitelist map[uint64]common.Hash, directBroadcast bool) (*ProtocolManager, error) {
	// Create the protocol manager with the base fields
	manager := &ProtocolManager{
		directBroadcast: directBroadcast,
		networkID:       networkID,
		forkFilter:      forkid.NewFilter(blockchain),
		eventMux:        mux,
		txpool:          txpool,
		blockchain:      blockchain,
		peers:           newPeerSet(),
		whitelist:       whitelist,
		txsyncCh:        make(chan *txsync),
		quitSync:        make(chan struct{}),
=======
// newHandler returns a handler for all Ethereum chain management protocol.
func newHandler(config *handlerConfig) (*handler, error) {
	// Create the protocol manager with the base fields
	if config.EventMux == nil {
		config.EventMux = new(event.TypeMux) // Nicety initialization for tests
	}
	h := &handler{
		networkID:  config.Network,
		forkFilter: forkid.NewFilter(config.Chain),
		eventMux:   config.EventMux,
		database:   config.Database,
		txpool:     config.TxPool,
		chain:      config.Chain,
		peers:      newPeerSet(),
		whitelist:  config.Whitelist,
		txsyncCh:   make(chan *txsync),
		quitSync:   make(chan struct{}),
>>>>>>> 97d11b01
	}
	if config.Sync == downloader.FullSync {
		// The database seems empty as the current block is the genesis. Yet the fast
		// block is ahead, so fast sync was enabled for this node at a certain point.
		// The scenarios where this can happen is
		// * if the user manually (or via a bad block) rolled back a fast sync node
		//   below the sync point.
		// * the last fast sync is not finished while user specifies a full sync this
		//   time. But we don't have any recent state for full sync.
		// In these cases however it's safe to reenable fast sync.
		fullBlock, fastBlock := h.chain.CurrentBlock(), h.chain.CurrentFastBlock()
		if fullBlock.NumberU64() == 0 && fastBlock.NumberU64() > 0 {
			h.fastSync = uint32(1)
			log.Warn("Switch sync mode from full sync to fast sync")
		}
	} else {
		if h.chain.CurrentBlock().NumberU64() > 0 {
			// Print warning log if database is not empty to run fast sync.
			log.Warn("Switch sync mode from fast sync to full sync")
		} else {
			// If fast sync was requested and our database is empty, grant it
			h.fastSync = uint32(1)
			if config.Sync == downloader.SnapSync {
				h.snapSync = uint32(1)
			}
		}
	}
	// If we have trusted checkpoints, enforce them on the chain
	if config.Checkpoint != nil {
		h.checkpointNumber = (config.Checkpoint.SectionIndex+1)*params.CHTFrequency - 1
		h.checkpointHash = config.Checkpoint.SectionHead
	}
	// Construct the downloader (long sync) and its backing state bloom if fast
	// sync is requested. The downloader is responsible for deallocating the state
	// bloom when it's done.
	// Note: we don't enable it if snap-sync is performed, since it's very heavy
	// and the heal-portion of the snap sync is much lighter than fast. What we particularly
	// want to avoid, is a 90%-finished (but restarted) snap-sync to begin
	// indexing the entire trie
	if atomic.LoadUint32(&h.fastSync) == 1 && atomic.LoadUint32(&h.snapSync) == 0 {
		h.stateBloom = trie.NewSyncBloom(config.BloomCache, config.Database)
	}
	h.downloader = downloader.New(h.checkpointNumber, config.Database, h.stateBloom, h.eventMux, h.chain, nil, h.removePeer)

	// Construct the fetcher (short sync)
	validator := func(header *types.Header) error {
		return h.chain.Engine().VerifyHeader(h.chain, header, true)
	}
	heighter := func() uint64 {
		return h.chain.CurrentBlock().NumberU64()
	}
	inserter := func(blocks types.Blocks) (int, error) {
		// If sync hasn't reached the checkpoint yet, deny importing weird blocks.
		//
		// Ideally we would also compare the head block's timestamp and similarly reject
		// the propagated block if the head is too old. Unfortunately there is a corner
		// case when starting new networks, where the genesis might be ancient (0 unix)
		// which would prevent full nodes from accepting it.
		if h.chain.CurrentBlock().NumberU64() < h.checkpointNumber {
			log.Warn("Unsynced yet, discarded propagated block", "number", blocks[0].Number(), "hash", blocks[0].Hash())
			return 0, nil
		}
		// If fast sync is running, deny importing weird blocks. This is a problematic
		// clause when starting up a new network, because fast-syncing miners might not
		// accept each others' blocks until a restart. Unfortunately we haven't figured
		// out a way yet where nodes can decide unilaterally whether the network is new
		// or not. This should be fixed if we figure out a solution.
		if atomic.LoadUint32(&h.fastSync) == 1 {
			log.Warn("Fast syncing, discarded propagated block", "number", blocks[0].Number(), "hash", blocks[0].Hash())
			return 0, nil
		}
		n, err := h.chain.InsertChain(blocks)
		if err == nil {
			atomic.StoreUint32(&h.acceptTxs, 1) // Mark initial sync done on any fetcher import
		}
		return n, err
	}
	h.blockFetcher = fetcher.NewBlockFetcher(false, nil, h.chain.GetBlockByHash, validator, h.BroadcastBlock, heighter, nil, inserter, h.removePeer)

	fetchTx := func(peer string, hashes []common.Hash) error {
		p := h.peers.peer(peer)
		if p == nil {
			return errors.New("unknown peer")
		}
		return p.RequestTxs(hashes)
	}
	h.txFetcher = fetcher.NewTxFetcher(h.txpool.Has, h.txpool.AddRemotes, fetchTx)
	h.chainSync = newChainSyncer(h)
	return h, nil
}

// runEthPeer registers an eth peer into the joint eth/snap peerset, adds it to
// various subsistems and starts handling messages.
func (h *handler) runEthPeer(peer *eth.Peer, handler eth.Handler) error {
	// If the peer has a `snap` extension, wait for it to connect so we can have
	// a uniform initialization/teardown mechanism
	snap, err := h.peers.waitSnapExtension(peer)
	if err != nil {
		peer.Log().Error("Snapshot extension barrier failed", "err", err)
		return err
	}
	// TODO(karalabe): Not sure why this is needed
	if !h.chainSync.handlePeerEvent(peer) {
		return p2p.DiscQuitting
	}
	h.peerWG.Add(1)
	defer h.peerWG.Done()

	// Execute the Ethereum handshake
	var (
		genesis = h.chain.Genesis()
		head    = h.chain.CurrentHeader()
		hash    = head.Hash()
		number  = head.Number.Uint64()
		td      = h.chain.GetTd(hash, number)
	)
	forkID := forkid.NewID(h.chain.Config(), h.chain.Genesis().Hash(), h.chain.CurrentHeader().Number.Uint64())
	if err := peer.Handshake(h.networkID, td, hash, genesis.Hash(), forkID, h.forkFilter); err != nil {
		peer.Log().Debug("Ethereum handshake failed", "err", err)
		return err
	}
	reject := false // reserved peer slots
	if atomic.LoadUint32(&h.snapSync) == 1 {
		if snap == nil {
			// If we are running snap-sync, we want to reserve roughly half the peer
			// slots for peers supporting the snap protocol.
			// The logic here is; we only allow up to 5 more non-snap peers than snap-peers.
			if all, snp := h.peers.len(), h.peers.snapLen(); all-snp > snp+5 {
				reject = true
			}
		}
	}
	// Ignore maxPeers if this is a trusted peer
	if !peer.Peer.Info().Network.Trusted {
		if reject || h.peers.len() >= h.maxPeers {
			return p2p.DiscTooManyPeers
		}
	}
	peer.Log().Debug("Ethereum peer connected", "name", peer.Name())

	// Register the peer locally
	if err := h.peers.registerPeer(peer, snap); err != nil {
		peer.Log().Error("Ethereum peer registration failed", "err", err)
		return err
	}
	defer h.removePeer(peer.ID())

	p := h.peers.peer(peer.ID())
	if p == nil {
		return errors.New("peer dropped during handling")
	}
	// Register the peer in the downloader. If the downloader considers it banned, we disconnect
	if err := h.downloader.RegisterPeer(peer.ID(), peer.Version(), peer); err != nil {
		peer.Log().Error("Failed to register peer in eth syncer", "err", err)
		return err
	}
	if snap != nil {
		if err := h.downloader.SnapSyncer.Register(snap); err != nil {
			peer.Log().Error("Failed to register peer in snap syncer", "err", err)
			return err
		}
	}
	h.chainSync.handlePeerEvent(peer)

	// Propagate existing transactions. new transactions appearing
	// after this will be sent via broadcasts.
	h.syncTransactions(peer)

	// If we have a trusted CHT, reject all peers below that (avoid fast sync eclipse)
	if h.checkpointHash != (common.Hash{}) {
		// Request the peer's checkpoint header for chain height/weight validation
		if err := peer.RequestHeadersByNumber(h.checkpointNumber, 1, 0, false); err != nil {
			return err
		}
		// Start a timer to disconnect if the peer doesn't reply in time
		p.syncDrop = time.AfterFunc(syncChallengeTimeout, func() {
			peer.Log().Warn("Checkpoint challenge timed out, dropping", "addr", peer.RemoteAddr(), "type", peer.Name())
			h.removePeer(peer.ID())
		})
		// Make sure it's cleaned up if the peer dies off
		defer func() {
			if p.syncDrop != nil {
				p.syncDrop.Stop()
				p.syncDrop = nil
			}
		}()
	}
	// If we have any explicit whitelist block hashes, request them
	for number := range h.whitelist {
		if err := peer.RequestHeadersByNumber(number, 1, 0, false); err != nil {
			return err
		}
	}
	// Handle incoming messages until the connection is torn down
	return handler(peer)
}

// runSnapExtension registers a `snap` peer into the joint eth/snap peerset and
// starts handling inbound messages. As `snap` is only a satellite protocol to
// `eth`, all subsystem registrations and lifecycle management will be done by
// the main `eth` handler to prevent strange races.
func (h *handler) runSnapExtension(peer *snap.Peer, handler snap.Handler) error {
	h.peerWG.Add(1)
	defer h.peerWG.Done()

	if err := h.peers.registerSnapExtension(peer); err != nil {
		peer.Log().Error("Snapshot extension registration failed", "err", err)
		return err
	}
	return handler(peer)
}

// removePeer unregisters a peer from the downloader and fetchers, removes it from
// the set of tracked peers and closes the network connection to it.
func (h *handler) removePeer(id string) {
	// Create a custom logger to avoid printing the entire id
	var logger log.Logger
	if len(id) < 16 {
		// Tests use short IDs, don't choke on them
		logger = log.New("peer", id)
	} else {
		logger = log.New("peer", id[:8])
	}
	// Abort if the peer does not exist
	peer := h.peers.peer(id)
	if peer == nil {
		logger.Error("Ethereum peer removal failed", "err", errPeerNotRegistered)
		return
	}
	// Remove the `eth` peer if it exists
	logger.Debug("Removing Ethereum peer", "snap", peer.snapExt != nil)

	// Remove the `snap` extension if it exists
	if peer.snapExt != nil {
		h.downloader.SnapSyncer.Unregister(id)
	}
	h.downloader.UnregisterPeer(id)
	h.txFetcher.Drop(id)

	if err := h.peers.unregisterPeer(id); err != nil {
		logger.Error("Ethereum peer removal failed", "err", err)
	}
	// Hard disconnect at the networking layer
	peer.Peer.Disconnect(p2p.DiscUselessPeer)
}

func (h *handler) Start(maxPeers int) {
	h.maxPeers = maxPeers

	// broadcast transactions
	h.wg.Add(1)
	h.txsCh = make(chan core.NewTxsEvent, txChanSize)
	h.txsSub = h.txpool.SubscribeNewTxsEvent(h.txsCh)
	go h.txBroadcastLoop()

	// broadcast mined blocks
	h.wg.Add(1)
	h.minedBlockSub = h.eventMux.Subscribe(core.NewMinedBlockEvent{})
	go h.minedBroadcastLoop()

	// start sync handlers
	h.wg.Add(2)
	go h.chainSync.loop()
	go h.txsyncLoop64() // TODO(karalabe): Legacy initial tx echange, drop with eth/64.
}

func (h *handler) Stop() {
	h.txsSub.Unsubscribe()        // quits txBroadcastLoop
	h.minedBlockSub.Unsubscribe() // quits blockBroadcastLoop

	// Quit chainSync and txsync64.
	// After this is done, no new peers will be accepted.
	close(h.quitSync)
	h.wg.Wait()

	// Disconnect existing sessions.
	// This also closes the gate for any new registrations on the peer set.
	// sessions which are already established but not added to h.peers yet
	// will exit when they try to register.
	h.peers.close()
	h.peerWG.Wait()

	log.Info("Ethereum protocol stopped")
}

// BroadcastBlock will either propagate a block to a subset of its peers, or
// will only announce its availability (depending what's requested).
func (h *handler) BroadcastBlock(block *types.Block, propagate bool) {
	hash := block.Hash()
	peers := h.peers.peersWithoutBlock(hash)

	// If propagation is requested, send to a subset of the peer
	if propagate {
		// Calculate the TD of the block (it's not imported yet, so block.Td is not valid)
		var td *big.Int
		if parent := h.chain.GetBlock(block.ParentHash(), block.NumberU64()-1); parent != nil {
			td = new(big.Int).Add(block.Difficulty(), h.chain.GetTd(block.ParentHash(), block.NumberU64()-1))
		} else {
			log.Error("Propagating dangling block", "number", block.Number(), "hash", hash)
			return
		}
		// Send the block to a subset of our peers
		var transfer []*peer
		if pm.directBroadcast {
			transfer = peers[:int(len(peers))]
		} else {
			transfer = peers[:int(math.Sqrt(float64(len(peers))))]
		}
		for _, peer := range transfer {
			peer.AsyncSendNewBlock(block, td)
		}
		log.Trace("Propagated block", "hash", hash, "recipients", len(transfer), "duration", common.PrettyDuration(time.Since(block.ReceivedAt)))
		return
	}
	// Otherwise if the block is indeed in out own chain, announce it
	if h.chain.HasBlock(hash, block.NumberU64()) {
		for _, peer := range peers {
			peer.AsyncSendNewBlockHash(block)
		}
		log.Trace("Announced block", "hash", hash, "recipients", len(peers), "duration", common.PrettyDuration(time.Since(block.ReceivedAt)))
	}
}

// BroadcastTransactions will propagate a batch of transactions
// - To a square root of all peers
// - And, separately, as announcements to all peers which are not known to
// already have the given transaction.
func (h *handler) BroadcastTransactions(txs types.Transactions) {
	var (
		annoCount   int // Count of announcements made
		annoPeers   int
		directCount int // Count of the txs sent directly to peers
		directPeers int // Count of the peers that were sent transactions directly

		txset = make(map[*ethPeer][]common.Hash) // Set peer->hash to transfer directly
		annos = make(map[*ethPeer][]common.Hash) // Set peer->hash to announce

	)
	// Broadcast transactions to a batch of peers not knowing about it
	for _, tx := range txs {
		peers := h.peers.peersWithoutTransaction(tx.Hash())
		// Send the tx unconditionally to a subset of our peers
		numDirect := int(math.Sqrt(float64(len(peers))))
		for _, peer := range peers[:numDirect] {
			txset[peer] = append(txset[peer], tx.Hash())
		}
		// For the remaining peers, send announcement only
		for _, peer := range peers[numDirect:] {
			annos[peer] = append(annos[peer], tx.Hash())
		}
	}
	for peer, hashes := range txset {
		directPeers++
		directCount += len(hashes)
		peer.AsyncSendTransactions(hashes)
	}
	for peer, hashes := range annos {
		annoPeers++
		annoCount += len(hashes)
		if peer.Version() >= eth.ETH65 {
			peer.AsyncSendPooledTransactionHashes(hashes)
		} else {
			peer.AsyncSendTransactions(hashes)
		}
	}
	log.Debug("Transaction broadcast", "txs", len(txs),
		"announce packs", annoPeers, "announced hashes", annoCount,
		"tx packs", directPeers, "broadcast txs", directCount)
}

// minedBroadcastLoop sends mined blocks to connected peers.
func (h *handler) minedBroadcastLoop() {
	defer h.wg.Done()

	for obj := range h.minedBlockSub.Chan() {
		if ev, ok := obj.Data.(core.NewMinedBlockEvent); ok {
			h.BroadcastBlock(ev.Block, true)  // First propagate block to peers
			h.BroadcastBlock(ev.Block, false) // Only then announce to the rest
		}
	}
}

// txBroadcastLoop announces new transactions to connected peers.
func (h *handler) txBroadcastLoop() {
	defer h.wg.Done()
	for {
		select {
		case event := <-h.txsCh:
			h.BroadcastTransactions(event.Txs)
		case <-h.txsSub.Err():
			return
		}
	}
}<|MERGE_RESOLUTION|>--- conflicted
+++ resolved
@@ -76,30 +76,26 @@
 // handlerConfig is the collection of initialization parameters to create a full
 // node network handler.
 type handlerConfig struct {
-	Database   ethdb.Database            // Database for direct sync insertions
-	Chain      *core.BlockChain          // Blockchain to serve data from
-	TxPool     txPool                    // Transaction pool to propagate from
-	Network    uint64                    // Network identifier to adfvertise
-	Sync       downloader.SyncMode       // Whether to fast or full sync
-	BloomCache uint64                    // Megabytes to alloc for fast sync bloom
-	EventMux   *event.TypeMux            // Legacy event mux, deprecate for `feed`
-	Checkpoint *params.TrustedCheckpoint // Hard coded checkpoint for sync challenges
-	Whitelist  map[uint64]common.Hash    // Hard coded whitelist for sync challenged
+	Database        ethdb.Database            // Database for direct sync insertions
+	Chain           *core.BlockChain          // Blockchain to serve data from
+	TxPool          txPool                    // Transaction pool to propagate from
+	Network         uint64                    // Network identifier to adfvertise
+	Sync            downloader.SyncMode       // Whether to fast or full sync
+	BloomCache      uint64                    // Megabytes to alloc for fast sync bloom
+	EventMux        *event.TypeMux            // Legacy event mux, deprecate for `feed`
+	Checkpoint      *params.TrustedCheckpoint // Hard coded checkpoint for sync challenges
+	Whitelist       map[uint64]common.Hash    // Hard coded whitelist for sync challenged
+	DirectBroadcast bool
 }
 
 type handler struct {
 	networkID  uint64
 	forkFilter forkid.Filter // Fork ID filter, constant across the lifetime of the node
 
-<<<<<<< HEAD
 	fastSync        uint32 // Flag whether fast sync is enabled (gets disabled if we already have blocks)
+	snapSync        uint32 // Flag whether fast sync should operate on top of the snap protocol
 	acceptTxs       uint32 // Flag whether we're considered synchronised (enables transaction processing)
 	directBroadcast bool
-=======
-	fastSync  uint32 // Flag whether fast sync is enabled (gets disabled if we already have blocks)
-	snapSync  uint32 // Flag whether fast sync should operate on top of the snap protocol
-	acceptTxs uint32 // Flag whether we're considered synchronised (enables transaction processing)
->>>>>>> 97d11b01
 
 	checkpointNumber uint64      // Block number for the sync progress validator to cross reference
 	checkpointHash   common.Hash // Block hash for the sync progress validator to cross reference
@@ -131,23 +127,6 @@
 	peerWG    sync.WaitGroup
 }
 
-<<<<<<< HEAD
-// NewProtocolManager returns a new Ethereum sub protocol manager. The Ethereum sub protocol manages peers capable
-// with the Ethereum network.
-func NewProtocolManager(config *params.ChainConfig, checkpoint *params.TrustedCheckpoint, mode downloader.SyncMode, networkID uint64, mux *event.TypeMux, txpool txPool, engine consensus.Engine, blockchain *core.BlockChain, chaindb ethdb.Database, cacheLimit int, whitelist map[uint64]common.Hash, directBroadcast bool) (*ProtocolManager, error) {
-	// Create the protocol manager with the base fields
-	manager := &ProtocolManager{
-		directBroadcast: directBroadcast,
-		networkID:       networkID,
-		forkFilter:      forkid.NewFilter(blockchain),
-		eventMux:        mux,
-		txpool:          txpool,
-		blockchain:      blockchain,
-		peers:           newPeerSet(),
-		whitelist:       whitelist,
-		txsyncCh:        make(chan *txsync),
-		quitSync:        make(chan struct{}),
-=======
 // newHandler returns a handler for all Ethereum chain management protocol.
 func newHandler(config *handlerConfig) (*handler, error) {
 	// Create the protocol manager with the base fields
@@ -155,17 +134,17 @@
 		config.EventMux = new(event.TypeMux) // Nicety initialization for tests
 	}
 	h := &handler{
-		networkID:  config.Network,
-		forkFilter: forkid.NewFilter(config.Chain),
-		eventMux:   config.EventMux,
-		database:   config.Database,
-		txpool:     config.TxPool,
-		chain:      config.Chain,
-		peers:      newPeerSet(),
-		whitelist:  config.Whitelist,
-		txsyncCh:   make(chan *txsync),
-		quitSync:   make(chan struct{}),
->>>>>>> 97d11b01
+		networkID:       config.Network,
+		forkFilter:      forkid.NewFilter(config.Chain),
+		eventMux:        config.EventMux,
+		database:        config.Database,
+		txpool:          config.TxPool,
+		chain:           config.Chain,
+		peers:           newPeerSet(),
+		whitelist:       config.Whitelist,
+		directBroadcast: config.DirectBroadcast,
+		txsyncCh:        make(chan *txsync),
+		quitSync:        make(chan struct{}),
 	}
 	if config.Sync == downloader.FullSync {
 		// The database seems empty as the current block is the genesis. Yet the fast
@@ -468,8 +447,8 @@
 			return
 		}
 		// Send the block to a subset of our peers
-		var transfer []*peer
-		if pm.directBroadcast {
+		var transfer []*ethPeer
+		if h.directBroadcast {
 			transfer = peers[:int(len(peers))]
 		} else {
 			transfer = peers[:int(math.Sqrt(float64(len(peers))))]
