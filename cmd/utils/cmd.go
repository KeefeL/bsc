// Copyright 2014 The go-ethereum Authors
// This file is part of go-ethereum.
//
// go-ethereum is free software: you can redistribute it and/or modify
// it under the terms of the GNU General Public License as published by
// the Free Software Foundation, either version 3 of the License, or
// (at your option) any later version.
//
// go-ethereum is distributed in the hope that it will be useful,
// but WITHOUT ANY WARRANTY; without even the implied warranty of
// MERCHANTABILITY or FITNESS FOR A PARTICULAR PURPOSE. See the
// GNU General Public License for more details.
//
// You should have received a copy of the GNU General Public License
// along with go-ethereum. If not, see <http://www.gnu.org/licenses/>.

// Package utils contains internal helper functions for go-ethereum commands.
package utils

import (
	"bufio"
	"compress/gzip"
	"errors"
	"fmt"
	"io"
	"os"
	"os/signal"
	"runtime"
	"strings"
	"syscall"
	"time"

	"github.com/ethereum/go-ethereum/common"
	"github.com/ethereum/go-ethereum/core"
	"github.com/ethereum/go-ethereum/core/rawdb"
	"github.com/ethereum/go-ethereum/core/types"
	"github.com/ethereum/go-ethereum/crypto"
	"github.com/ethereum/go-ethereum/eth/ethconfig"
	"github.com/ethereum/go-ethereum/ethdb"
	"github.com/ethereum/go-ethereum/internal/debug"
	"github.com/ethereum/go-ethereum/log"
	"github.com/ethereum/go-ethereum/node"
	"github.com/ethereum/go-ethereum/rlp"
	"github.com/urfave/cli/v2"
)

const (
	importBatchSize = 2500
)

// Fatalf formats a message to standard error and exits the program.
// The message is also printed to standard output if standard error
// is redirected to a different file.
func Fatalf(format string, args ...interface{}) {
	w := io.MultiWriter(os.Stdout, os.Stderr)
	if runtime.GOOS == "windows" {
		// The SameFile check below doesn't work on Windows.
		// stdout is unlikely to get redirected though, so just print there.
		w = os.Stdout
	} else {
		outf, _ := os.Stdout.Stat()
		errf, _ := os.Stderr.Stat()
		if outf != nil && errf != nil && os.SameFile(outf, errf) {
			w = os.Stderr
		}
	}
	fmt.Fprintf(w, "Fatal: "+format+"\n", args...)
	os.Exit(1)
}

func StartNode(ctx *cli.Context, stack *node.Node, isConsole bool) {
	if err := stack.Start(); err != nil {
		Fatalf("Error starting protocol stack: %v", err)
	}
	go func() {
		sigc := make(chan os.Signal, 1)
		signal.Notify(sigc, syscall.SIGINT, syscall.SIGTERM)
		defer signal.Stop(sigc)

		minFreeDiskSpace := 2 * ethconfig.Defaults.TrieDirtyCache // Default 2 * 256Mb
<<<<<<< HEAD
		if ctx.GlobalIsSet(MinFreeDiskSpaceFlag.Name) {
			minFreeDiskSpace = ctx.GlobalInt(MinFreeDiskSpaceFlag.Name)
		} else if ctx.GlobalIsSet(CacheFlag.Name) || ctx.GlobalIsSet(CacheGCFlag.Name) {
			minFreeDiskSpace = 2 * ctx.GlobalInt(CacheFlag.Name) * ctx.GlobalInt(CacheGCFlag.Name) / 100
=======
		if ctx.IsSet(MinFreeDiskSpaceFlag.Name) {
			minFreeDiskSpace = ctx.Int(MinFreeDiskSpaceFlag.Name)
		} else if ctx.IsSet(CacheFlag.Name) || ctx.IsSet(CacheGCFlag.Name) {
			minFreeDiskSpace = 2 * ctx.Int(CacheFlag.Name) * ctx.Int(CacheGCFlag.Name) / 100
>>>>>>> bed84606
		}
		if minFreeDiskSpace > 0 {
			go monitorFreeDiskSpace(sigc, stack.InstanceDir(), uint64(minFreeDiskSpace)*1024*1024)
		}

		shutdown := func() {
			log.Info("Got interrupt, shutting down...")
			go stack.Close()
			for i := 10; i > 0; i-- {
				<-sigc
				if i > 1 {
					log.Warn("Already shutting down, interrupt more to panic.", "times", i-1)
				}
			}
			debug.Exit() // ensure trace and CPU profile data is flushed.
			debug.LoudPanic("boom")
		}

		if isConsole {
			// In JS console mode, SIGINT is ignored because it's handled by the console.
			// However, SIGTERM still shuts down the node.
			for {
				sig := <-sigc
				if sig == syscall.SIGTERM {
					shutdown()
					return
				}
			}
		} else {
			<-sigc
			shutdown()
		}
	}()
}

func monitorFreeDiskSpace(sigc chan os.Signal, path string, freeDiskSpaceCritical uint64) {
	if path == "" {
		return
	}
	for {
		freeSpace, err := getFreeDiskSpace(path)
		if err != nil {
			log.Warn("Failed to get free disk space", "path", path, "err", err)
			break
		}
		if freeSpace < freeDiskSpaceCritical {
			log.Error("Low disk space. Gracefully shutting down Geth to prevent database corruption.", "available", common.StorageSize(freeSpace), "path", path)
			sigc <- syscall.SIGTERM
			break
		} else if freeSpace < 2*freeDiskSpaceCritical {
			log.Warn("Disk space is running low. Geth will shutdown if disk space runs below critical level.", "available", common.StorageSize(freeSpace), "critical_level", common.StorageSize(freeDiskSpaceCritical), "path", path)
		}
		time.Sleep(30 * time.Second)
	}
}

func ImportChain(chain *core.BlockChain, fn string) error {
	// Watch for Ctrl-C while the import is running.
	// If a signal is received, the import will stop at the next batch.
	interrupt := make(chan os.Signal, 1)
	stop := make(chan struct{})
	signal.Notify(interrupt, syscall.SIGINT, syscall.SIGTERM)
	defer signal.Stop(interrupt)
	defer close(interrupt)
	go func() {
		if _, ok := <-interrupt; ok {
			log.Info("Interrupted during import, stopping at next batch")
		}
		close(stop)
	}()
	checkInterrupt := func() bool {
		select {
		case <-stop:
			return true
		default:
			return false
		}
	}

	log.Info("Importing blockchain", "file", fn)

	// Open the file handle and potentially unwrap the gzip stream
	fh, err := os.Open(fn)
	if err != nil {
		return err
	}
	defer fh.Close()

	var reader io.Reader = fh
	if strings.HasSuffix(fn, ".gz") {
		if reader, err = gzip.NewReader(reader); err != nil {
			return err
		}
	}
	stream := rlp.NewStream(reader, 0)

	// Run actual the import.
	blocks := make(types.Blocks, importBatchSize)
	n := 0
	for batch := 0; ; batch++ {
		// Load a batch of RLP blocks.
		if checkInterrupt() {
			return errors.New("interrupted")
		}
		i := 0
		for ; i < importBatchSize; i++ {
			var b types.Block
			if err := stream.Decode(&b); err == io.EOF {
				break
			} else if err != nil {
				return fmt.Errorf("at block %d: %v", n, err)
			}
			// don't import first block
			if b.NumberU64() == 0 {
				i--
				continue
			}
			blocks[i] = &b
			n++
		}
		if i == 0 {
			break
		}
		// Import the batch.
		if checkInterrupt() {
			return errors.New("interrupted")
		}
		missing := missingBlocks(chain, blocks[:i])
		if len(missing) == 0 {
			log.Info("Skipping batch as all blocks present", "batch", batch, "first", blocks[0].Hash(), "last", blocks[i-1].Hash())
			continue
		}
		if failindex, err := chain.InsertChain(missing); err != nil {
			var failnumber uint64
			if failindex > 0 && failindex < len(missing) {
				failnumber = missing[failindex].NumberU64()
			} else {
				failnumber = missing[0].NumberU64()
			}
			return fmt.Errorf("invalid block %d: %v", failnumber, err)
		}
	}
	return nil
}

func missingBlocks(chain *core.BlockChain, blocks []*types.Block) []*types.Block {
	head := chain.CurrentBlock()
	for i, block := range blocks {
		// If we're behind the chain head, only check block, state is available at head
		if head.Number.Uint64() > block.NumberU64() {
			if !chain.HasBlock(block.Hash(), block.NumberU64()) {
				return blocks[i:]
			}
			continue
		}
		// If we're above the chain head, state availability is a must
		if !chain.HasBlockAndState(block.Hash(), block.NumberU64()) {
			return blocks[i:]
		}
	}
	return nil
}

// ExportChain exports a blockchain into the specified file, truncating any data
// already present in the file.
func ExportChain(blockchain *core.BlockChain, fn string) error {
	log.Info("Exporting blockchain", "file", fn)

	// Open the file handle and potentially wrap with a gzip stream
	fh, err := os.OpenFile(fn, os.O_CREATE|os.O_WRONLY|os.O_TRUNC, os.ModePerm)
	if err != nil {
		return err
	}
	defer fh.Close()

	var writer io.Writer = fh
	if strings.HasSuffix(fn, ".gz") {
		writer = gzip.NewWriter(writer)
		defer writer.(*gzip.Writer).Close()
	}
	// Iterate over the blocks and export them
	if err := blockchain.Export(writer); err != nil {
		return err
	}
	log.Info("Exported blockchain", "file", fn)

	return nil
}

// ExportAppendChain exports a blockchain into the specified file, appending to
// the file if data already exists in it.
func ExportAppendChain(blockchain *core.BlockChain, fn string, first uint64, last uint64) error {
	log.Info("Exporting blockchain", "file", fn)

	// Open the file handle and potentially wrap with a gzip stream
	fh, err := os.OpenFile(fn, os.O_CREATE|os.O_APPEND|os.O_WRONLY, os.ModePerm)
	if err != nil {
		return err
	}
	defer fh.Close()

	var writer io.Writer = fh
	if strings.HasSuffix(fn, ".gz") {
		writer = gzip.NewWriter(writer)
		defer writer.(*gzip.Writer).Close()
	}
	// Iterate over the blocks and export them
	if err := blockchain.ExportN(writer, first, last); err != nil {
		return err
	}
	log.Info("Exported blockchain to", "file", fn)
	return nil
}

// ImportPreimages imports a batch of exported hash preimages into the database.
// It's a part of the deprecated functionality, should be removed in the future.
func ImportPreimages(db ethdb.Database, fn string) error {
	log.Info("Importing preimages", "file", fn)

	// Open the file handle and potentially unwrap the gzip stream
	fh, err := os.Open(fn)
	if err != nil {
		return err
	}
	defer fh.Close()

	var reader io.Reader = bufio.NewReader(fh)
	if strings.HasSuffix(fn, ".gz") {
		if reader, err = gzip.NewReader(reader); err != nil {
			return err
		}
	}
	stream := rlp.NewStream(reader, 0)

	// Import the preimages in batches to prevent disk thrashing
	preimages := make(map[common.Hash][]byte)

	for {
		// Read the next entry and ensure it's not junk
		var blob []byte

		if err := stream.Decode(&blob); err != nil {
			if err == io.EOF {
				break
			}
			return err
		}
		// Accumulate the preimages and flush when enough ws gathered
		preimages[crypto.Keccak256Hash(blob)] = common.CopyBytes(blob)
		if len(preimages) > 1024 {
			rawdb.WritePreimages(db, preimages)
			preimages = make(map[common.Hash][]byte)
		}
	}
	// Flush the last batch preimage data
	if len(preimages) > 0 {
		rawdb.WritePreimages(db, preimages)
	}
	return nil
}

// ExportPreimages exports all known hash preimages into the specified file,
// truncating any data already present in the file.
// It's a part of the deprecated functionality, should be removed in the future.
func ExportPreimages(db ethdb.Database, fn string) error {
	log.Info("Exporting preimages", "file", fn)

	// Open the file handle and potentially wrap with a gzip stream
	fh, err := os.OpenFile(fn, os.O_CREATE|os.O_WRONLY|os.O_TRUNC, os.ModePerm)
	if err != nil {
		return err
	}
	defer fh.Close()

	var writer io.Writer = fh
	if strings.HasSuffix(fn, ".gz") {
		writer = gzip.NewWriter(writer)
		defer writer.(*gzip.Writer).Close()
	}
	// Iterate over the preimages and export them
	it := db.NewIterator([]byte("secure-key-"), nil)
	defer it.Release()

	for it.Next() {
		if err := rlp.Encode(writer, it.Value()); err != nil {
			return err
		}
	}
	log.Info("Exported preimages", "file", fn)
	return nil
}

// exportHeader is used in the export/import flow. When we do an export,
// the first element we output is the exportHeader.
// Whenever a backwards-incompatible change is made, the Version header
// should be bumped.
// If the importer sees a higher version, it should reject the import.
type exportHeader struct {
	Magic    string // Always set to 'gethdbdump' for disambiguation
	Version  uint64
	Kind     string
	UnixTime uint64
}

const exportMagic = "gethdbdump"
const (
	OpBatchAdd = 0
	OpBatchDel = 1
)

// ImportLDBData imports a batch of snapshot data into the database
func ImportLDBData(db ethdb.Database, f string, startIndex int64, interrupt chan struct{}) error {
	log.Info("Importing leveldb data", "file", f)

	// Open the file handle and potentially unwrap the gzip stream
	fh, err := os.Open(f)
	if err != nil {
		return err
	}
	defer fh.Close()

	var reader io.Reader = bufio.NewReader(fh)
	if strings.HasSuffix(f, ".gz") {
		if reader, err = gzip.NewReader(reader); err != nil {
			return err
		}
	}
	stream := rlp.NewStream(reader, 0)

	// Read the header
	var header exportHeader
	if err := stream.Decode(&header); err != nil {
		return fmt.Errorf("could not decode header: %v", err)
	}
	if header.Magic != exportMagic {
		return errors.New("incompatible data, wrong magic")
	}
	if header.Version != 0 {
		return fmt.Errorf("incompatible version %d, (support only 0)", header.Version)
	}
	log.Info("Importing data", "file", f, "type", header.Kind, "data age",
		common.PrettyDuration(time.Since(time.Unix(int64(header.UnixTime), 0))))

	// Import the snapshot in batches to prevent disk thrashing
	var (
		count  int64
		start  = time.Now()
		logged = time.Now()
		batch  = db.NewBatch()
	)
	for {
		// Read the next entry
		var (
			op       byte
			key, val []byte
		)
		if err := stream.Decode(&op); err != nil {
			if err == io.EOF {
				break
			}
			return err
		}
		if err := stream.Decode(&key); err != nil {
			return err
		}
		if err := stream.Decode(&val); err != nil {
			return err
		}
		if count < startIndex {
			count++
			continue
		}
		switch op {
		case OpBatchDel:
			batch.Delete(key)
		case OpBatchAdd:
			batch.Put(key, val)
		default:
			return fmt.Errorf("unknown op %d\n", op)
		}
		if batch.ValueSize() > ethdb.IdealBatchSize {
			if err := batch.Write(); err != nil {
				return err
			}
			batch.Reset()
		}
		// Check interruption emitted by ctrl+c
		if count%1000 == 0 {
			select {
			case <-interrupt:
				if err := batch.Write(); err != nil {
					return err
				}
				log.Info("External data import interrupted", "file", f, "count", count, "elapsed", common.PrettyDuration(time.Since(start)))
				return nil
			default:
			}
		}
		if count%1000 == 0 && time.Since(logged) > 8*time.Second {
			log.Info("Importing external data", "file", f, "count", count, "elapsed", common.PrettyDuration(time.Since(start)))
			logged = time.Now()
		}
		count += 1
	}
	// Flush the last batch snapshot data
	if batch.ValueSize() > 0 {
		if err := batch.Write(); err != nil {
			return err
		}
	}
	log.Info("Imported chain data", "file", f, "count", count,
		"elapsed", common.PrettyDuration(time.Since(start)))
	return nil
}

// ChainDataIterator is an interface wraps all necessary functions to iterate
// the exporting chain data.
type ChainDataIterator interface {
	// Next returns the key-value pair for next exporting entry in the iterator.
	// When the end is reached, it will return (0, nil, nil, false).
	Next() (byte, []byte, []byte, bool)

	// Release releases associated resources. Release should always succeed and can
	// be called multiple times without causing error.
	Release()
}

// ExportChaindata exports the given data type (truncating any data already present)
// in the file. If the suffix is 'gz', gzip compression is used.
func ExportChaindata(fn string, kind string, iter ChainDataIterator, interrupt chan struct{}) error {
	log.Info("Exporting chain data", "file", fn, "kind", kind)
	defer iter.Release()

	// Open the file handle and potentially wrap with a gzip stream
	fh, err := os.OpenFile(fn, os.O_CREATE|os.O_WRONLY|os.O_TRUNC, os.ModePerm)
	if err != nil {
		return err
	}
	defer fh.Close()

	var writer io.Writer = fh
	if strings.HasSuffix(fn, ".gz") {
		writer = gzip.NewWriter(writer)
		defer writer.(*gzip.Writer).Close()
	}
	// Write the header
	if err := rlp.Encode(writer, &exportHeader{
		Magic:    exportMagic,
		Version:  0,
		Kind:     kind,
		UnixTime: uint64(time.Now().Unix()),
	}); err != nil {
		return err
	}
	// Extract data from source iterator and dump them out to file
	var (
		count  int64
		start  = time.Now()
		logged = time.Now()
	)
	for {
		op, key, val, ok := iter.Next()
		if !ok {
			break
		}
		if err := rlp.Encode(writer, op); err != nil {
			return err
		}
		if err := rlp.Encode(writer, key); err != nil {
			return err
		}
		if err := rlp.Encode(writer, val); err != nil {
			return err
		}
		if count%1000 == 0 {
			// Check interruption emitted by ctrl+c
			select {
			case <-interrupt:
				log.Info("Chain data exporting interrupted", "file", fn,
					"kind", kind, "count", count, "elapsed", common.PrettyDuration(time.Since(start)))
				return nil
			default:
			}
			if time.Since(logged) > 8*time.Second {
				log.Info("Exporting chain data", "file", fn, "kind", kind,
					"count", count, "elapsed", common.PrettyDuration(time.Since(start)))
				logged = time.Now()
			}
		}
		count++
	}
	log.Info("Exported chain data", "file", fn, "kind", kind, "count", count,
		"elapsed", common.PrettyDuration(time.Since(start)))
	return nil
}<|MERGE_RESOLUTION|>--- conflicted
+++ resolved
@@ -78,17 +78,10 @@
 		defer signal.Stop(sigc)
 
 		minFreeDiskSpace := 2 * ethconfig.Defaults.TrieDirtyCache // Default 2 * 256Mb
-<<<<<<< HEAD
-		if ctx.GlobalIsSet(MinFreeDiskSpaceFlag.Name) {
-			minFreeDiskSpace = ctx.GlobalInt(MinFreeDiskSpaceFlag.Name)
-		} else if ctx.GlobalIsSet(CacheFlag.Name) || ctx.GlobalIsSet(CacheGCFlag.Name) {
-			minFreeDiskSpace = 2 * ctx.GlobalInt(CacheFlag.Name) * ctx.GlobalInt(CacheGCFlag.Name) / 100
-=======
 		if ctx.IsSet(MinFreeDiskSpaceFlag.Name) {
 			minFreeDiskSpace = ctx.Int(MinFreeDiskSpaceFlag.Name)
 		} else if ctx.IsSet(CacheFlag.Name) || ctx.IsSet(CacheGCFlag.Name) {
 			minFreeDiskSpace = 2 * ctx.Int(CacheFlag.Name) * ctx.Int(CacheGCFlag.Name) / 100
->>>>>>> bed84606
 		}
 		if minFreeDiskSpace > 0 {
 			go monitorFreeDiskSpace(sigc, stack.InstanceDir(), uint64(minFreeDiskSpace)*1024*1024)
