--- conflicted
+++ resolved
@@ -247,28 +247,17 @@
 			output:      t8nOutput{alloc: false, result: false},
 			expExitCode: 3,
 		},
-<<<<<<< HEAD
 		// base fee logic is different with go-ethereum
 		/*
 			{ // Test base fee calculation
 				base: "./testdata/25",
 				input: t8nInput{
-					"alloc.json", "txs.json", "env.json", "Merge", "",
+					"alloc.json", "txs.json", "env.json", "Paris", "",
 				},
 				output: t8nOutput{alloc: true, result: true},
 				expOut: "exp.json",
 			},
 		*/
-=======
-		{ // Test base fee calculation
-			base: "./testdata/25",
-			input: t8nInput{
-				"alloc.json", "txs.json", "env.json", "Paris", "",
-			},
-			output: t8nOutput{alloc: true, result: true},
-			expOut: "exp.json",
-		},
->>>>>>> f3c696fa
 		{ // Test withdrawals transition
 			base: "./testdata/26",
 			input: t8nInput{
