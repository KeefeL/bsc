--- conflicted
+++ resolved
@@ -355,9 +355,7 @@
 		statedb.AddBalance(w.Address, uint256.MustFromBig(amount), tracing.BalanceIncreaseWithdrawal)
 	}
 	// Commit block
-	statedb.Finalise(chainConfig.IsEIP158(vmContext.BlockNumber))
-	statedb.AccountsIntermediateRoot()
-	root, _, err := statedb.Commit(vmContext.BlockNumber.Uint64(), nil)
+	root, _, err := statedb.Commit(vmContext.BlockNumber.Uint64(), chainConfig.IsEIP158(vmContext.BlockNumber))
 	if err != nil {
 		return nil, nil, nil, NewError(ErrorEVM, fmt.Errorf("could not commit state: %v", err))
 	}
@@ -426,15 +424,8 @@
 		}
 	}
 	// Commit and re-open to start with a clean state.
-<<<<<<< HEAD
-	statedb.Finalise(false)
-	statedb.AccountsIntermediateRoot()
-	root, _, _ := statedb.Commit(0, nil)
-	statedb, _ = state.New(root, sdb, nil)
-=======
-	root, _ := statedb.Commit(0, false)
+	root, _, _ := statedb.Commit(0, false)
 	statedb, _ = state.New(root, sdb)
->>>>>>> f3c696fa
 	return statedb
 }
 
