// Copyright 2021 The go-ethereum Authors
// This file is part of go-ethereum.
//
// go-ethereum is free software: you can redistribute it and/or modify
// it under the terms of the GNU General Public License as published by
// the Free Software Foundation, either version 3 of the License, or
// (at your option) any later version.
//
// go-ethereum is distributed in the hope that it will be useful,
// but WITHOUT ANY WARRANTY; without even the implied warranty of
// MERCHANTABILITY or FITNESS FOR A PARTICULAR PURPOSE. See the
// GNU General Public License for more details.
//
// You should have received a copy of the GNU General Public License
// along with go-ethereum. If not, see <http://www.gnu.org/licenses/>.

package main

import (
	"bytes"
	"fmt"
	"math"
	"os"
	"os/signal"
	"path/filepath"
	"strconv"
	"strings"
	"syscall"
	"time"

	"github.com/ethereum/go-ethereum/cmd/utils"
	"github.com/ethereum/go-ethereum/common"
	"github.com/ethereum/go-ethereum/common/hexutil"
	"github.com/ethereum/go-ethereum/console/prompt"
	"github.com/ethereum/go-ethereum/core/rawdb"
	"github.com/ethereum/go-ethereum/core/state/snapshot"
	"github.com/ethereum/go-ethereum/crypto"
	"github.com/ethereum/go-ethereum/ethdb"
	"github.com/ethereum/go-ethereum/internal/flags"
	"github.com/ethereum/go-ethereum/log"
	"github.com/ethereum/go-ethereum/trie"
	"github.com/ethereum/go-ethereum/trie/triedb/pathdb"
	"github.com/olekukonko/tablewriter"
	"github.com/urfave/cli/v2"
)

var (
	removeStateDataFlag = &cli.BoolFlag{
		Name:  "remove.state",
		Usage: "If set, selects the state data for removal",
	}
	removeChainDataFlag = &cli.BoolFlag{
		Name:  "remove.chain",
		Usage: "If set, selects the state data for removal",
	}

	removedbCommand = &cli.Command{
		Action:    removeDB,
		Name:      "removedb",
		Usage:     "Remove blockchain and state databases",
		ArgsUsage: "",
		Flags: flags.Merge(utils.DatabaseFlags,
			[]cli.Flag{removeStateDataFlag, removeChainDataFlag}),
		Description: `
Remove blockchain and state databases`,
	}
	dbCommand = &cli.Command{
		Name:      "db",
		Usage:     "Low level database operations",
		ArgsUsage: "",
		Subcommands: []*cli.Command{
			dbInspectCmd,
			dbStatCmd,
			dbCompactCmd,
			dbGetCmd,
			dbDeleteCmd,
			dbInspectTrieCmd,
			dbPutCmd,
			dbGetSlotsCmd,
			dbDumpFreezerIndex,
			dbImportCmd,
			dbExportCmd,
			dbMetadataCmd,
			ancientInspectCmd,
			// no legacy stored receipts for bsc
			// dbMigrateFreezerCmd,
			dbCheckStateContentCmd,
			dbHbss2PbssCmd,
			dbTrieGetCmd,
			dbTrieDeleteCmd,
		},
	}
	dbInspectCmd = &cli.Command{
		Action:    inspect,
		Name:      "inspect",
		ArgsUsage: "<prefix> <start>",
		Flags: flags.Merge([]cli.Flag{
			utils.SyncModeFlag,
		}, utils.NetworkFlags, utils.DatabaseFlags),
		Usage:       "Inspect the storage size for each type of data in the database",
		Description: `This commands iterates the entire database. If the optional 'prefix' and 'start' arguments are provided, then the iteration is limited to the given subset of data.`,
	}
	dbInspectTrieCmd = &cli.Command{
		Action:    inspectTrie,
		Name:      "inspect-trie",
		ArgsUsage: "<blocknum> <jobnum>",
		Flags: []cli.Flag{
			utils.DataDirFlag,
			utils.SyncModeFlag,
		},
		Usage:       "Inspect the MPT tree of the account and contract.",
		Description: `This commands iterates the entrie WorldState.`,
	}
	dbCheckStateContentCmd = &cli.Command{
		Action:    checkStateContent,
		Name:      "check-state-content",
		ArgsUsage: "<start (optional)>",
		Flags:     flags.Merge(utils.NetworkFlags, utils.DatabaseFlags),
		Usage:     "Verify that state data is cryptographically correct",
		Description: `This command iterates the entire database for 32-byte keys, looking for rlp-encoded trie nodes.
For each trie node encountered, it checks that the key corresponds to the keccak256(value). If this is not true, this indicates
a data corruption.`,
	}
	dbHbss2PbssCmd = &cli.Command{
		Action:    hbss2pbss,
		Name:      "hbss-to-pbss",
		ArgsUsage: "<jobnum (optional)>",
		Flags: []cli.Flag{
			utils.DataDirFlag,
			utils.SyncModeFlag,
			utils.ForceFlag,
			utils.AncientFlag,
		},
		Usage:       "Convert Hash-Base to Path-Base trie node.",
		Description: `This command iterates the entire trie node database and convert the hash-base node to path-base node.`,
	}
	dbTrieGetCmd = &cli.Command{
		Action:    dbTrieGet,
		Name:      "trie-get",
		Usage:     "Show the value of a trie node path key",
		ArgsUsage: "[trie owner] <path-base key>",
		Flags: []cli.Flag{
			utils.DataDirFlag,
			utils.SyncModeFlag,
			utils.BSCMainnetFlag,
			utils.ChapelFlag,
			utils.StateSchemeFlag,
		},
		Description: "This command looks up the specified trie node key from the database.",
	}
	dbTrieDeleteCmd = &cli.Command{
		Action:    dbTrieDelete,
		Name:      "trie-delete",
		Usage:     "delete the specify trie node",
		ArgsUsage: "[trie owner] <hash-base key> | <path-base key>",
		Flags: []cli.Flag{
			utils.DataDirFlag,
			utils.SyncModeFlag,
			utils.BSCMainnetFlag,
			utils.ChapelFlag,
			utils.StateSchemeFlag,
		},
		Description: "This command delete the specify trie node from the database.",
	}
	dbStatCmd = &cli.Command{
		Action: dbStats,
		Name:   "stats",
		Usage:  "Print leveldb statistics",
		Flags: flags.Merge([]cli.Flag{
			utils.SyncModeFlag,
		}, utils.NetworkFlags, utils.DatabaseFlags),
	}
	dbCompactCmd = &cli.Command{
		Action: dbCompact,
		Name:   "compact",
		Usage:  "Compact leveldb database. WARNING: May take a very long time",
		Flags: flags.Merge([]cli.Flag{
			utils.SyncModeFlag,
			utils.CacheFlag,
			utils.CacheDatabaseFlag,
		}, utils.NetworkFlags, utils.DatabaseFlags),
		Description: `This command performs a database compaction.
WARNING: This operation may take a very long time to finish, and may cause database
corruption if it is aborted during execution'!`,
	}
	dbGetCmd = &cli.Command{
		Action:    dbGet,
		Name:      "get",
		Usage:     "Show the value of a database key",
		ArgsUsage: "<hex-encoded key>",
		Flags: flags.Merge([]cli.Flag{
			utils.SyncModeFlag,
		}, utils.NetworkFlags, utils.DatabaseFlags),
		Description: "This command looks up the specified database key from the database.",
	}
	dbDeleteCmd = &cli.Command{
		Action:    dbDelete,
		Name:      "delete",
		Usage:     "Delete a database key (WARNING: may corrupt your database)",
		ArgsUsage: "<hex-encoded key>",
		Flags: flags.Merge([]cli.Flag{
			utils.SyncModeFlag,
		}, utils.NetworkFlags, utils.DatabaseFlags),
		Description: `This command deletes the specified database key from the database.
WARNING: This is a low-level operation which may cause database corruption!`,
	}
	dbPutCmd = &cli.Command{
		Action:    dbPut,
		Name:      "put",
		Usage:     "Set the value of a database key (WARNING: may corrupt your database)",
		ArgsUsage: "<hex-encoded key> <hex-encoded value>",
		Flags: flags.Merge([]cli.Flag{
			utils.SyncModeFlag,
		}, utils.NetworkFlags, utils.DatabaseFlags),
		Description: `This command sets a given database key to the given value.
WARNING: This is a low-level operation which may cause database corruption!`,
	}
	dbGetSlotsCmd = &cli.Command{
		Action:    dbDumpTrie,
		Name:      "dumptrie",
		Usage:     "Show the storage key/values of a given storage trie",
		ArgsUsage: "<hex-encoded state root> <hex-encoded account hash> <hex-encoded storage trie root> <hex-encoded start (optional)> <int max elements (optional)>",
		Flags: flags.Merge([]cli.Flag{
			utils.SyncModeFlag,
<<<<<<< HEAD
			utils.StateSchemeFlag,
		}, utils.NetworkFlags, utils.DatabasePathFlags),
=======
		}, utils.NetworkFlags, utils.DatabaseFlags),
>>>>>>> 8f7eb9cc
		Description: "This command looks up the specified database key from the database.",
	}
	dbDumpFreezerIndex = &cli.Command{
		Action:    freezerInspect,
		Name:      "freezer-index",
		Usage:     "Dump out the index of a specific freezer table",
		ArgsUsage: "<freezer-type> <table-type> <start (int)> <end (int)>",
		Flags: flags.Merge([]cli.Flag{
			utils.SyncModeFlag,
		}, utils.NetworkFlags, utils.DatabaseFlags),
		Description: "This command displays information about the freezer index.",
	}
	dbImportCmd = &cli.Command{
		Action:    importLDBdata,
		Name:      "import",
		Usage:     "Imports leveldb-data from an exported RLP dump.",
		ArgsUsage: "<dumpfile> <start (optional)",
		Flags: flags.Merge([]cli.Flag{
			utils.SyncModeFlag,
		}, utils.NetworkFlags, utils.DatabaseFlags),
		Description: "The import command imports the specific chain data from an RLP encoded stream.",
	}
	dbExportCmd = &cli.Command{
		Action:    exportChaindata,
		Name:      "export",
		Usage:     "Exports the chain data into an RLP dump. If the <dumpfile> has .gz suffix, gzip compression will be used.",
		ArgsUsage: "<type> <dumpfile>",
		Flags: flags.Merge([]cli.Flag{
			utils.SyncModeFlag,
		}, utils.NetworkFlags, utils.DatabaseFlags),
		Description: "Exports the specified chain data to an RLP encoded stream, optionally gzip-compressed.",
	}
	dbMetadataCmd = &cli.Command{
		Action: showMetaData,
		Name:   "metadata",
		Usage:  "Shows metadata about the chain status.",
		Flags: flags.Merge([]cli.Flag{
			utils.SyncModeFlag,
		}, utils.NetworkFlags, utils.DatabaseFlags),
		Description: "Shows metadata about the chain status.",
	}
	ancientInspectCmd = &cli.Command{
		Action: ancientInspect,
		Name:   "inspect-reserved-oldest-blocks",
		Flags: []cli.Flag{
			utils.DataDirFlag,
		},
		Usage: "Inspect the ancientStore information",
		Description: `This commands will read current offset from kvdb, which is the current offset and starting BlockNumber
of ancientStore, will also displays the reserved number of blocks in ancientStore `,
	}
)

func removeDB(ctx *cli.Context) error {
	stack, config := makeConfigNode(ctx)

	// Resolve folder paths.
	var (
		rootDir    = stack.ResolvePath("chaindata")
		ancientDir = config.Eth.DatabaseFreezer
	)
	switch {
	case ancientDir == "":
		ancientDir = filepath.Join(stack.ResolvePath("chaindata"), "ancient")
	case !filepath.IsAbs(ancientDir):
		ancientDir = config.Node.ResolvePath(ancientDir)
	}
	// Delete state data
	statePaths := []string{rootDir, filepath.Join(ancientDir, rawdb.StateFreezerName)}
	confirmAndRemoveDB(statePaths, "state data", ctx, removeStateDataFlag.Name)

	// Delete ancient chain
	chainPaths := []string{filepath.Join(ancientDir, rawdb.ChainFreezerName)}
	confirmAndRemoveDB(chainPaths, "ancient chain", ctx, removeChainDataFlag.Name)
	return nil
}

// removeFolder deletes all files (not folders) inside the directory 'dir' (but
// not files in subfolders).
func removeFolder(dir string) {
	filepath.Walk(dir, func(path string, info os.FileInfo, err error) error {
		// If we're at the top level folder, recurse into
		if path == dir {
			return nil
		}
		// Delete all the files, but not subfolders
		if !info.IsDir() {
			os.Remove(path)
			return nil
		}
		return filepath.SkipDir
	})
}

// confirmAndRemoveDB prompts the user for a last confirmation and removes the
// list of folders if accepted.
func confirmAndRemoveDB(paths []string, kind string, ctx *cli.Context, removeFlagName string) {
	var (
		confirm bool
		err     error
	)
	msg := fmt.Sprintf("Location(s) of '%s': \n", kind)
	for _, path := range paths {
		msg += fmt.Sprintf("\t- %s\n", path)
	}
	fmt.Println(msg)
	if ctx.IsSet(removeFlagName) {
		confirm = ctx.Bool(removeFlagName)
		if confirm {
			fmt.Printf("Remove '%s'? [y/n] y\n", kind)
		} else {
			fmt.Printf("Remove '%s'? [y/n] n\n", kind)
		}
	} else {
		confirm, err = prompt.Stdin.PromptConfirm(fmt.Sprintf("Remove '%s'?", kind))
	}
	switch {
	case err != nil:
		utils.Fatalf("%v", err)
	case !confirm:
		log.Info("Database deletion skipped", "kind", kind, "paths", paths)
	default:
		var (
			deleted []string
			start   = time.Now()
		)
		for _, path := range paths {
			if common.FileExist(path) {
				removeFolder(path)
				deleted = append(deleted, path)
			} else {
				log.Info("Folder is not existent", "path", path)
			}
		}
		log.Info("Database successfully deleted", "kind", kind, "paths", deleted, "elapsed", common.PrettyDuration(time.Since(start)))
	}
}

func inspectTrie(ctx *cli.Context) error {
	if ctx.NArg() < 1 {
		return fmt.Errorf("required arguments: %v", ctx.Command.ArgsUsage)
	}

	if ctx.NArg() > 3 {
		return fmt.Errorf("Max 3 arguments: %v", ctx.Command.ArgsUsage)
	}

	var (
		blockNumber  uint64
		trieRootHash common.Hash
		jobnum       uint64
	)

	stack, _ := makeConfigNode(ctx)
	defer stack.Close()

	db := utils.MakeChainDatabase(ctx, stack, true, false)
	defer db.Close()

	var headerBlockHash common.Hash
	if ctx.NArg() >= 1 {
		if ctx.Args().Get(0) == "latest" {
			headerHash := rawdb.ReadHeadHeaderHash(db)
			blockNumber = *(rawdb.ReadHeaderNumber(db, headerHash))
		} else if ctx.Args().Get(0) == "snapshot" {
			trieRootHash = rawdb.ReadSnapshotRoot(db)
			blockNumber = math.MaxUint64
		} else {
			var err error
			blockNumber, err = strconv.ParseUint(ctx.Args().Get(0), 10, 64)
			if err != nil {
				return fmt.Errorf("failed to Parse blocknum, Args[0]: %v, err: %v", ctx.Args().Get(0), err)
			}
		}

		if ctx.NArg() == 1 {
			jobnum = 1000
		} else {
			var err error
			jobnum, err = strconv.ParseUint(ctx.Args().Get(1), 10, 64)
			if err != nil {
				return fmt.Errorf("failed to Parse jobnum, Args[1]: %v, err: %v", ctx.Args().Get(1), err)
			}
		}

		if blockNumber != math.MaxUint64 {
			headerBlockHash = rawdb.ReadCanonicalHash(db, blockNumber)
			if headerBlockHash == (common.Hash{}) {
				return fmt.Errorf("ReadHeadBlockHash empry hash")
			}
			blockHeader := rawdb.ReadHeader(db, headerBlockHash, blockNumber)
			trieRootHash = blockHeader.Root
		}
		if (trieRootHash == common.Hash{}) {
			log.Error("Empty root hash")
		}
		fmt.Printf("ReadBlockHeader, root: %v, blocknum: %v\n", trieRootHash, blockNumber)

		dbScheme := rawdb.ReadStateScheme(db)
		var config *trie.Config
		if dbScheme == rawdb.PathScheme {
			config = &trie.Config{
				PathDB: pathdb.ReadOnly,
			}
		} else if dbScheme == rawdb.HashScheme {
			config = trie.HashDefaults
		}

		triedb := trie.NewDatabase(db, config)
		theTrie, err := trie.New(trie.TrieID(trieRootHash), triedb)
		if err != nil {
			fmt.Printf("fail to new trie tree, err: %v, rootHash: %v\n", err, trieRootHash.String())
			return err
		}
		theInspect, err := trie.NewInspector(theTrie, triedb, trieRootHash, blockNumber, jobnum)
		if err != nil {
			return err
		}
		theInspect.Run()
		theInspect.DisplayResult()
	}
	return nil
}

func inspect(ctx *cli.Context) error {
	var (
		prefix []byte
		start  []byte
	)
	if ctx.NArg() > 2 {
		return fmt.Errorf("max 2 arguments: %v", ctx.Command.ArgsUsage)
	}
	if ctx.NArg() >= 1 {
		if d, err := hexutil.Decode(ctx.Args().Get(0)); err != nil {
			return fmt.Errorf("failed to hex-decode 'prefix': %v", err)
		} else {
			prefix = d
		}
	}
	if ctx.NArg() >= 2 {
		if d, err := hexutil.Decode(ctx.Args().Get(1)); err != nil {
			return fmt.Errorf("failed to hex-decode 'start': %v", err)
		} else {
			start = d
		}
	}
	stack, _ := makeConfigNode(ctx)
	defer stack.Close()

	db := utils.MakeChainDatabase(ctx, stack, true, false)
	defer db.Close()

	return rawdb.InspectDatabase(db, prefix, start)
}

func ancientInspect(ctx *cli.Context) error {
	stack, _ := makeConfigNode(ctx)
	defer stack.Close()

	db := utils.MakeChainDatabase(ctx, stack, true, true)
	defer db.Close()
	return rawdb.AncientInspect(db)
}

func checkStateContent(ctx *cli.Context) error {
	var (
		prefix []byte
		start  []byte
	)
	if ctx.NArg() > 1 {
		return fmt.Errorf("max 1 argument: %v", ctx.Command.ArgsUsage)
	}
	if ctx.NArg() > 0 {
		if d, err := hexutil.Decode(ctx.Args().First()); err != nil {
			return fmt.Errorf("failed to hex-decode 'start': %v", err)
		} else {
			start = d
		}
	}
	stack, _ := makeConfigNode(ctx)
	defer stack.Close()

	db := utils.MakeChainDatabase(ctx, stack, true, false)
	defer db.Close()
	var (
		it        = rawdb.NewKeyLengthIterator(db.NewIterator(prefix, start), 32)
		hasher    = crypto.NewKeccakState()
		got       = make([]byte, 32)
		errs      int
		count     int
		startTime = time.Now()
		lastLog   = time.Now()
	)
	for it.Next() {
		count++
		k := it.Key()
		v := it.Value()
		hasher.Reset()
		hasher.Write(v)
		hasher.Read(got)
		if !bytes.Equal(k, got) {
			errs++
			fmt.Printf("Error at %#x\n", k)
			fmt.Printf("  Hash:  %#x\n", got)
			fmt.Printf("  Data:  %#x\n", v)
		}
		if time.Since(lastLog) > 8*time.Second {
			log.Info("Iterating the database", "at", fmt.Sprintf("%#x", k), "elapsed", common.PrettyDuration(time.Since(startTime)))
			lastLog = time.Now()
		}
	}
	if err := it.Error(); err != nil {
		return err
	}
	log.Info("Iterated the state content", "errors", errs, "items", count)
	return nil
}

func showLeveldbStats(db ethdb.KeyValueStater) {
	if stats, err := db.Stat("leveldb.stats"); err != nil {
		log.Warn("Failed to read database stats", "error", err)
	} else {
		fmt.Println(stats)
	}
	if ioStats, err := db.Stat("leveldb.iostats"); err != nil {
		log.Warn("Failed to read database iostats", "error", err)
	} else {
		fmt.Println(ioStats)
	}
}

func dbStats(ctx *cli.Context) error {
	stack, _ := makeConfigNode(ctx)
	defer stack.Close()

	db := utils.MakeChainDatabase(ctx, stack, true, false)
	defer db.Close()

	showLeveldbStats(db)
	return nil
}

func dbCompact(ctx *cli.Context) error {
	stack, _ := makeConfigNode(ctx)
	defer stack.Close()

	db := utils.MakeChainDatabase(ctx, stack, false, false)
	defer db.Close()

	log.Info("Stats before compaction")
	showLeveldbStats(db)

	log.Info("Triggering compaction")
	if err := db.Compact(nil, nil); err != nil {
		log.Info("Compact err", "error", err)
		return err
	}
	log.Info("Stats after compaction")
	showLeveldbStats(db)
	return nil
}

// dbGet shows the value of a given database key
func dbGet(ctx *cli.Context) error {
	if ctx.NArg() != 1 {
		return fmt.Errorf("required arguments: %v", ctx.Command.ArgsUsage)
	}
	stack, _ := makeConfigNode(ctx)
	defer stack.Close()

	db := utils.MakeChainDatabase(ctx, stack, true, false)
	defer db.Close()

	key, err := common.ParseHexOrString(ctx.Args().Get(0))
	if err != nil {
		log.Info("Could not decode the key", "error", err)
		return err
	}

	data, err := db.Get(key)
	if err != nil {
		log.Info("Get operation failed", "key", fmt.Sprintf("%#x", key), "error", err)
		return err
	}
	fmt.Printf("key %#x: %#x\n", key, data)
	return nil
}

// dbTrieGet shows the value of a given database key
func dbTrieGet(ctx *cli.Context) error {
	if ctx.NArg() < 1 || ctx.NArg() > 2 {
		return fmt.Errorf("required arguments: %v", ctx.Command.ArgsUsage)
	}
	stack, _ := makeConfigNode(ctx)
	defer stack.Close()

	db := utils.MakeChainDatabase(ctx, stack, false, false)
	defer db.Close()

	scheme := ctx.String(utils.StateSchemeFlag.Name)
	if scheme == "" {
		scheme = rawdb.HashScheme
	}

	if scheme == rawdb.PathScheme {
		var (
			pathKey []byte
			owner   []byte
			err     error
		)
		if ctx.NArg() == 1 {
			pathKey, err = hexutil.Decode(ctx.Args().Get(0))
			if err != nil {
				log.Info("Could not decode the value", "error", err)
				return err
			}
			nodeVal, hash := rawdb.ReadAccountTrieNode(db, pathKey)
			log.Info("TrieGet result ", "PathKey", common.Bytes2Hex(pathKey), "Hash: ", hash, "node: ", trie.NodeString(hash.Bytes(), nodeVal))
		} else if ctx.NArg() == 2 {
			owner, err = hexutil.Decode(ctx.Args().Get(0))
			if err != nil {
				log.Info("Could not decode the value", "error", err)
				return err
			}
			pathKey, err = hexutil.Decode(ctx.Args().Get(1))
			if err != nil {
				log.Info("Could not decode the value", "error", err)
				return err
			}

			nodeVal, hash := rawdb.ReadStorageTrieNode(db, common.BytesToHash(owner), pathKey)
			log.Info("TrieGet result ", "PathKey: ", common.Bytes2Hex(pathKey), "Owner: ", common.BytesToHash(owner), "Hash: ", hash, "node: ", trie.NodeString(hash.Bytes(), nodeVal))
		}
	} else if scheme == rawdb.HashScheme {
		if ctx.NArg() == 1 {
			hashKey, err := hexutil.Decode(ctx.Args().Get(0))
			if err != nil {
				log.Info("Could not decode the value", "error", err)
				return err
			}
			val, err := db.Get(hashKey)
			if err != nil {
				log.Error("db get failed, ", "error: ", err)
				return err
			}
			log.Info("TrieGet result ", "HashKey: ", common.BytesToHash(hashKey), "node: ", trie.NodeString(hashKey, val))
		} else {
			log.Error("args too much")
		}
	}

	return nil
}

// dbTrieDelete delete the trienode of a given database key
func dbTrieDelete(ctx *cli.Context) error {
	if ctx.NArg() < 1 || ctx.NArg() > 2 {
		return fmt.Errorf("required arguments: %v", ctx.Command.ArgsUsage)
	}
	stack, _ := makeConfigNode(ctx)
	defer stack.Close()

	db := utils.MakeChainDatabase(ctx, stack, false, false)
	defer db.Close()

	scheme := ctx.String(utils.StateSchemeFlag.Name)
	if scheme == "" {
		scheme = rawdb.HashScheme
	}

	if scheme == rawdb.PathScheme {
		var (
			pathKey []byte
			owner   []byte
			err     error
		)
		if ctx.NArg() == 1 {
			pathKey, err = hexutil.Decode(ctx.Args().Get(0))
			if err != nil {
				log.Info("Could not decode the value", "error", err)
				return err
			}
			rawdb.DeleteAccountTrieNode(db, pathKey)
		} else if ctx.NArg() == 2 {
			owner, err = hexutil.Decode(ctx.Args().Get(0))
			if err != nil {
				log.Info("Could not decode the value", "error", err)
				return err
			}
			pathKey, err = hexutil.Decode(ctx.Args().Get(1))
			if err != nil {
				log.Info("Could not decode the value", "error", err)
				return err
			}
			rawdb.DeleteStorageTrieNode(db, common.BytesToHash(owner), pathKey)
		}
	} else if scheme == rawdb.HashScheme {
		if ctx.NArg() == 1 {
			hashKey, err := hexutil.Decode(ctx.Args().Get(0))
			if err != nil {
				log.Info("Could not decode the value", "error", err)
				return err
			}
			err = db.Delete(hashKey)
			if err != nil {
				log.Error("db delete failed", "err", err)
				return err
			}
		} else {
			log.Error("args too much")
		}
	}
	return nil
}

// dbDelete deletes a key from the database
func dbDelete(ctx *cli.Context) error {
	if ctx.NArg() != 1 {
		return fmt.Errorf("required arguments: %v", ctx.Command.ArgsUsage)
	}
	stack, _ := makeConfigNode(ctx)
	defer stack.Close()

	db := utils.MakeChainDatabase(ctx, stack, false, false)
	defer db.Close()

	key, err := common.ParseHexOrString(ctx.Args().Get(0))
	if err != nil {
		log.Info("Could not decode the key", "error", err)
		return err
	}
	data, err := db.Get(key)
	if err == nil {
		fmt.Printf("Previous value: %#x\n", data)
	}
	if err = db.Delete(key); err != nil {
		log.Info("Delete operation returned an error", "key", fmt.Sprintf("%#x", key), "error", err)
		return err
	}
	return nil
}

// dbPut overwrite a value in the database
func dbPut(ctx *cli.Context) error {
	if ctx.NArg() != 2 {
		return fmt.Errorf("required arguments: %v", ctx.Command.ArgsUsage)
	}
	stack, _ := makeConfigNode(ctx)
	defer stack.Close()

	db := utils.MakeChainDatabase(ctx, stack, false, false)
	defer db.Close()

	var (
		key   []byte
		value []byte
		data  []byte
		err   error
	)
	key, err = common.ParseHexOrString(ctx.Args().Get(0))
	if err != nil {
		log.Info("Could not decode the key", "error", err)
		return err
	}
	value, err = hexutil.Decode(ctx.Args().Get(1))
	if err != nil {
		log.Info("Could not decode the value", "error", err)
		return err
	}
	data, err = db.Get(key)
	if err == nil {
		fmt.Printf("Previous value: %#x\n", data)
	}
	return db.Put(key, value)
}

// dbDumpTrie shows the key-value slots of a given storage trie
func dbDumpTrie(ctx *cli.Context) error {
	if ctx.NArg() < 3 {
		return fmt.Errorf("required arguments: %v", ctx.Command.ArgsUsage)
	}
	stack, _ := makeConfigNode(ctx)
	defer stack.Close()

	db := utils.MakeChainDatabase(ctx, stack, true, false)
	defer db.Close()

<<<<<<< HEAD
	triedb := utils.MakeTrieDatabase(ctx, db, false, true)
=======
	triedb := utils.MakeTrieDatabase(ctx, db, false, true, false)
>>>>>>> 8f7eb9cc
	defer triedb.Close()

	var (
		state   []byte
		storage []byte
		account []byte
		start   []byte
		max     = int64(-1)
		err     error
	)
	if state, err = hexutil.Decode(ctx.Args().Get(0)); err != nil {
		log.Info("Could not decode the state root", "error", err)
		return err
	}
	if account, err = hexutil.Decode(ctx.Args().Get(1)); err != nil {
		log.Info("Could not decode the account hash", "error", err)
		return err
	}
	if storage, err = hexutil.Decode(ctx.Args().Get(2)); err != nil {
		log.Info("Could not decode the storage trie root", "error", err)
		return err
	}
	if ctx.NArg() > 3 {
		if start, err = hexutil.Decode(ctx.Args().Get(3)); err != nil {
			log.Info("Could not decode the seek position", "error", err)
			return err
		}
	}
	if ctx.NArg() > 4 {
		if max, err = strconv.ParseInt(ctx.Args().Get(4), 10, 64); err != nil {
			log.Info("Could not decode the max count", "error", err)
			return err
		}
	}
	id := trie.StorageTrieID(common.BytesToHash(state), common.BytesToHash(account), common.BytesToHash(storage))
	theTrie, err := trie.New(id, triedb)
	if err != nil {
		return err
	}
	trieIt, err := theTrie.NodeIterator(start)
	if err != nil {
		return err
	}
	var count int64
	it := trie.NewIterator(trieIt)
	for it.Next() {
		if max > 0 && count == max {
			fmt.Printf("Exiting after %d values\n", count)
			break
		}
		fmt.Printf("  %d. key %#x: %#x\n", count, it.Key, it.Value)
		count++
	}
	return it.Err
}

func freezerInspect(ctx *cli.Context) error {
	if ctx.NArg() < 4 {
		return fmt.Errorf("required arguments: %v", ctx.Command.ArgsUsage)
	}
	var (
		freezer = ctx.Args().Get(0)
		table   = ctx.Args().Get(1)
	)
	start, err := strconv.ParseInt(ctx.Args().Get(2), 10, 64)
	if err != nil {
		log.Info("Could not read start-param", "err", err)
		return err
	}
	end, err := strconv.ParseInt(ctx.Args().Get(3), 10, 64)
	if err != nil {
		log.Info("Could not read count param", "err", err)
		return err
	}
	stack, _ := makeConfigNode(ctx)
	ancient := stack.ResolveAncient("chaindata", ctx.String(utils.AncientFlag.Name))
	stack.Close()
	return rawdb.InspectFreezerTable(ancient, freezer, table, start, end)
}

func importLDBdata(ctx *cli.Context) error {
	start := 0
	switch ctx.NArg() {
	case 1:
		break
	case 2:
		s, err := strconv.Atoi(ctx.Args().Get(1))
		if err != nil {
			return fmt.Errorf("second arg must be an integer: %v", err)
		}
		start = s
	default:
		return fmt.Errorf("required arguments: %v", ctx.Command.ArgsUsage)
	}
	var (
		fName     = ctx.Args().Get(0)
		stack, _  = makeConfigNode(ctx)
		interrupt = make(chan os.Signal, 1)
		stop      = make(chan struct{})
	)
	defer stack.Close()
	signal.Notify(interrupt, syscall.SIGINT, syscall.SIGTERM)
	defer signal.Stop(interrupt)
	defer close(interrupt)
	go func() {
		if _, ok := <-interrupt; ok {
			log.Info("Interrupted during ldb import, stopping at next batch")
		}
		close(stop)
	}()
<<<<<<< HEAD
	db := utils.MakeChainDatabase(ctx, stack, false, false)
=======
	db := utils.MakeChainDatabase(ctx, stack, false)
	defer db.Close()
>>>>>>> 8f7eb9cc
	return utils.ImportLDBData(db, fName, int64(start), stop)
}

type preimageIterator struct {
	iter ethdb.Iterator
}

func (iter *preimageIterator) Next() (byte, []byte, []byte, bool) {
	for iter.iter.Next() {
		key := iter.iter.Key()
		if bytes.HasPrefix(key, rawdb.PreimagePrefix) && len(key) == (len(rawdb.PreimagePrefix)+common.HashLength) {
			return utils.OpBatchAdd, key, iter.iter.Value(), true
		}
	}
	return 0, nil, nil, false
}

func (iter *preimageIterator) Release() {
	iter.iter.Release()
}

type snapshotIterator struct {
	init    bool
	account ethdb.Iterator
	storage ethdb.Iterator
}

func (iter *snapshotIterator) Next() (byte, []byte, []byte, bool) {
	if !iter.init {
		iter.init = true
		return utils.OpBatchDel, rawdb.SnapshotRootKey, nil, true
	}
	for iter.account.Next() {
		key := iter.account.Key()
		if bytes.HasPrefix(key, rawdb.SnapshotAccountPrefix) && len(key) == (len(rawdb.SnapshotAccountPrefix)+common.HashLength) {
			return utils.OpBatchAdd, key, iter.account.Value(), true
		}
	}
	for iter.storage.Next() {
		key := iter.storage.Key()
		if bytes.HasPrefix(key, rawdb.SnapshotStoragePrefix) && len(key) == (len(rawdb.SnapshotStoragePrefix)+2*common.HashLength) {
			return utils.OpBatchAdd, key, iter.storage.Value(), true
		}
	}
	return 0, nil, nil, false
}

func (iter *snapshotIterator) Release() {
	iter.account.Release()
	iter.storage.Release()
}

// chainExporters defines the export scheme for all exportable chain data.
var chainExporters = map[string]func(db ethdb.Database) utils.ChainDataIterator{
	"preimage": func(db ethdb.Database) utils.ChainDataIterator {
		iter := db.NewIterator(rawdb.PreimagePrefix, nil)
		return &preimageIterator{iter: iter}
	},
	"snapshot": func(db ethdb.Database) utils.ChainDataIterator {
		account := db.NewIterator(rawdb.SnapshotAccountPrefix, nil)
		storage := db.NewIterator(rawdb.SnapshotStoragePrefix, nil)
		return &snapshotIterator{account: account, storage: storage}
	},
}

func exportChaindata(ctx *cli.Context) error {
	if ctx.NArg() < 2 {
		return fmt.Errorf("required arguments: %v", ctx.Command.ArgsUsage)
	}
	// Parse the required chain data type, make sure it's supported.
	kind := ctx.Args().Get(0)
	kind = strings.ToLower(strings.Trim(kind, " "))
	exporter, ok := chainExporters[kind]
	if !ok {
		var kinds []string
		for kind := range chainExporters {
			kinds = append(kinds, kind)
		}
		return fmt.Errorf("invalid data type %s, supported types: %s", kind, strings.Join(kinds, ", "))
	}
	var (
		stack, _  = makeConfigNode(ctx)
		interrupt = make(chan os.Signal, 1)
		stop      = make(chan struct{})
	)
	defer stack.Close()
	signal.Notify(interrupt, syscall.SIGINT, syscall.SIGTERM)
	defer signal.Stop(interrupt)
	defer close(interrupt)
	go func() {
		if _, ok := <-interrupt; ok {
			log.Info("Interrupted during db export, stopping at next batch")
		}
		close(stop)
	}()
<<<<<<< HEAD
	db := utils.MakeChainDatabase(ctx, stack, true, false)
=======
	db := utils.MakeChainDatabase(ctx, stack, true)
	defer db.Close()
>>>>>>> 8f7eb9cc
	return utils.ExportChaindata(ctx.Args().Get(1), kind, exporter(db), stop)
}

func showMetaData(ctx *cli.Context) error {
	stack, _ := makeConfigNode(ctx)
	defer stack.Close()
<<<<<<< HEAD
	db := utils.MakeChainDatabase(ctx, stack, true, false)
=======
	db := utils.MakeChainDatabase(ctx, stack, true)
	defer db.Close()

>>>>>>> 8f7eb9cc
	ancients, err := db.Ancients()
	if err != nil {
		fmt.Fprintf(os.Stderr, "Error accessing ancients: %v", err)
	}
	data := rawdb.ReadChainMetadata(db)
	data = append(data, []string{"frozen", fmt.Sprintf("%d items", ancients)})
	data = append(data, []string{"snapshotGenerator", snapshot.ParseGeneratorStatus(rawdb.ReadSnapshotGenerator(db))})
	if b := rawdb.ReadHeadBlock(db); b != nil {
		data = append(data, []string{"headBlock.Hash", fmt.Sprintf("%v", b.Hash())})
		data = append(data, []string{"headBlock.Root", fmt.Sprintf("%v", b.Root())})
		data = append(data, []string{"headBlock.Number", fmt.Sprintf("%d (%#x)", b.Number(), b.Number())})
	}
	if h := rawdb.ReadHeadHeader(db); h != nil {
		data = append(data, []string{"headHeader.Hash", fmt.Sprintf("%v", h.Hash())})
		data = append(data, []string{"headHeader.Root", fmt.Sprintf("%v", h.Root)})
		data = append(data, []string{"headHeader.Number", fmt.Sprintf("%d (%#x)", h.Number, h.Number)})
	}
	table := tablewriter.NewWriter(os.Stdout)
	table.SetHeader([]string{"Field", "Value"})
	table.AppendBulk(data)
	table.Render()
	return nil
}

func hbss2pbss(ctx *cli.Context) error {
	if ctx.NArg() > 1 {
		return fmt.Errorf("required arguments: %v", ctx.Command.ArgsUsage)
	}

	var jobnum uint64
	var err error
	if ctx.NArg() == 1 {
		jobnum, err = strconv.ParseUint(ctx.Args().Get(0), 10, 64)
		if err != nil {
			return fmt.Errorf("failed to Parse jobnum, Args[1]: %v, err: %v", ctx.Args().Get(1), err)
		}
	} else {
		// by default
		jobnum = 1000
	}

	force := ctx.Bool(utils.ForceFlag.Name)

	stack, _ := makeConfigNode(ctx)
	defer stack.Close()

	db := utils.MakeChainDatabase(ctx, stack, false, false)
	db.Sync()
	defer db.Close()

	// convert hbss trie node to pbss trie node
	lastStateID := rawdb.ReadPersistentStateID(db)
	if lastStateID == 0 || force {
		config := trie.HashDefaults
		triedb := trie.NewDatabase(db, config)
		triedb.Cap(0)
		log.Info("hbss2pbss triedb", "scheme", triedb.Scheme())
		defer triedb.Close()

		headerHash := rawdb.ReadHeadHeaderHash(db)
		blockNumber := rawdb.ReadHeaderNumber(db, headerHash)
		if blockNumber == nil {
			log.Error("read header number failed.")
			return fmt.Errorf("read header number failed")
		}

		log.Info("hbss2pbss converting", "HeaderHash: ", headerHash.String(), ", blockNumber: ", *blockNumber)

		var headerBlockHash common.Hash
		var trieRootHash common.Hash

		if *blockNumber != math.MaxUint64 {
			headerBlockHash = rawdb.ReadCanonicalHash(db, *blockNumber)
			if headerBlockHash == (common.Hash{}) {
				return fmt.Errorf("ReadHeadBlockHash empty hash")
			}
			blockHeader := rawdb.ReadHeader(db, headerBlockHash, *blockNumber)
			trieRootHash = blockHeader.Root
			fmt.Println("Canonical Hash: ", headerBlockHash.String(), ", TrieRootHash: ", trieRootHash.String())
		}
		if (trieRootHash == common.Hash{}) {
			log.Error("Empty root hash")
			return fmt.Errorf("Empty root hash.")
		}

		id := trie.StateTrieID(trieRootHash)
		theTrie, err := trie.New(id, triedb)
		if err != nil {
			log.Error("fail to new trie tree", "err", err, "rootHash", err, trieRootHash.String())
			return err
		}

		h2p, err := trie.NewHbss2Pbss(theTrie, triedb, trieRootHash, *blockNumber, jobnum)
		if err != nil {
			log.Error("fail to new hash2pbss", "err", err, "rootHash", err, trieRootHash.String())
			return err
		}
		h2p.Run()
	} else {
		log.Info("Convert hbss to pbss success. Nothing to do.")
	}

	// repair state ancient offset
	lastStateID = rawdb.ReadPersistentStateID(db)
	if lastStateID == 0 {
		log.Error("Convert hbss to pbss trie node error. The last state id is still 0")
	}
	ancient := stack.ResolveAncient("chaindata", ctx.String(utils.AncientFlag.Name))
	err = rawdb.ResetStateFreezerTableOffset(ancient, lastStateID)
	if err != nil {
		log.Error("Reset state freezer table offset failed", "error", err)
		return err
	}
	// prune hbss trie node
	err = rawdb.PruneHashTrieNodeInDataBase(db)
	if err != nil {
		log.Error("Prune Hash trie node in database failed", "error", err)
		return err
	}
	return nil
}<|MERGE_RESOLUTION|>--- conflicted
+++ resolved
@@ -222,12 +222,7 @@
 		ArgsUsage: "<hex-encoded state root> <hex-encoded account hash> <hex-encoded storage trie root> <hex-encoded start (optional)> <int max elements (optional)>",
 		Flags: flags.Merge([]cli.Flag{
 			utils.SyncModeFlag,
-<<<<<<< HEAD
-			utils.StateSchemeFlag,
-		}, utils.NetworkFlags, utils.DatabasePathFlags),
-=======
 		}, utils.NetworkFlags, utils.DatabaseFlags),
->>>>>>> 8f7eb9cc
 		Description: "This command looks up the specified database key from the database.",
 	}
 	dbDumpFreezerIndex = &cli.Command{
@@ -815,11 +810,7 @@
 	db := utils.MakeChainDatabase(ctx, stack, true, false)
 	defer db.Close()
 
-<<<<<<< HEAD
-	triedb := utils.MakeTrieDatabase(ctx, db, false, true)
-=======
 	triedb := utils.MakeTrieDatabase(ctx, db, false, true, false)
->>>>>>> 8f7eb9cc
 	defer triedb.Close()
 
 	var (
@@ -930,12 +921,8 @@
 		}
 		close(stop)
 	}()
-<<<<<<< HEAD
 	db := utils.MakeChainDatabase(ctx, stack, false, false)
-=======
-	db := utils.MakeChainDatabase(ctx, stack, false)
-	defer db.Close()
->>>>>>> 8f7eb9cc
+	defer db.Close()
 	return utils.ImportLDBData(db, fName, int64(start), stop)
 }
 
@@ -1031,25 +1018,16 @@
 		}
 		close(stop)
 	}()
-<<<<<<< HEAD
 	db := utils.MakeChainDatabase(ctx, stack, true, false)
-=======
-	db := utils.MakeChainDatabase(ctx, stack, true)
-	defer db.Close()
->>>>>>> 8f7eb9cc
+	defer db.Close()
 	return utils.ExportChaindata(ctx.Args().Get(1), kind, exporter(db), stop)
 }
 
 func showMetaData(ctx *cli.Context) error {
 	stack, _ := makeConfigNode(ctx)
 	defer stack.Close()
-<<<<<<< HEAD
 	db := utils.MakeChainDatabase(ctx, stack, true, false)
-=======
-	db := utils.MakeChainDatabase(ctx, stack, true)
-	defer db.Close()
-
->>>>>>> 8f7eb9cc
+	defer db.Close()
 	ancients, err := db.Ancients()
 	if err != nil {
 		fmt.Fprintf(os.Stderr, "Error accessing ancients: %v", err)
