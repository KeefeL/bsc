// Copyright 2021 The go-ethereum Authors
// This file is part of go-ethereum.
//
// go-ethereum is free software: you can redistribute it and/or modify
// it under the terms of the GNU General Public License as published by
// the Free Software Foundation, either version 3 of the License, or
// (at your option) any later version.
//
// go-ethereum is distributed in the hope that it will be useful,
// but WITHOUT ANY WARRANTY; without even the implied warranty of
// MERCHANTABILITY or FITNESS FOR A PARTICULAR PURPOSE. See the
// GNU General Public License for more details.
//
// You should have received a copy of the GNU General Public License
// along with go-ethereum. If not, see <http://www.gnu.org/licenses/>.

package main

import (
	"bytes"
	"encoding/json"
	"errors"
	"fmt"
	"os"
	"path/filepath"
	"strings"
	"time"

	"github.com/prometheus/tsdb/fileutil"

	"github.com/ethereum/go-ethereum/cmd/utils"
	"github.com/ethereum/go-ethereum/common"
	"github.com/ethereum/go-ethereum/core"
	"github.com/ethereum/go-ethereum/core/rawdb"
	"github.com/ethereum/go-ethereum/core/state"
	"github.com/ethereum/go-ethereum/core/state/pruner"
	"github.com/ethereum/go-ethereum/core/state/snapshot"
	"github.com/ethereum/go-ethereum/core/types"
	"github.com/ethereum/go-ethereum/crypto"
	"github.com/ethereum/go-ethereum/eth/ethconfig"
	"github.com/ethereum/go-ethereum/ethdb"
	"github.com/ethereum/go-ethereum/internal/flags"
	"github.com/ethereum/go-ethereum/log"
	"github.com/ethereum/go-ethereum/metrics"
	"github.com/ethereum/go-ethereum/node"
	"github.com/ethereum/go-ethereum/rlp"
	"github.com/ethereum/go-ethereum/trie"
	cli "github.com/urfave/cli/v2"
)

var (
	snapshotCommand = &cli.Command{
		Name:        "snapshot",
		Usage:       "A set of commands based on the snapshot",
		Description: "",
		Subcommands: []*cli.Command{
			{
				Name:      "prune-state",
				Usage:     "Prune stale ethereum state data based on the snapshot",
				ArgsUsage: "<root>",
				Action:    pruneState,
				Flags: flags.Merge([]cli.Flag{
					utils.BloomFilterSizeFlag,
<<<<<<< HEAD
					utils.TriesInMemoryFlag,
				}, utils.NetworkFlags, utils.DatabasePathFlags),
=======
				}, utils.NetworkFlags, utils.DatabaseFlags),
>>>>>>> 8f7eb9cc
				Description: `
geth snapshot prune-state <state-root>
will prune historical state data with the help of the state snapshot.
All trie nodes and contract codes that do not belong to the specified
version state will be deleted from the database. After pruning, only
two version states are available: genesis and the specific one.

The default pruning target is the HEAD-127 state.

WARNING: it's only supported in hash mode(--state.scheme=hash)".
<<<<<<< HEAD
`,
			},
			{
				Name:     "prune-block",
				Usage:    "Prune block data offline",
				Action:   pruneBlock,
				Category: "MISCELLANEOUS COMMANDS",
				Flags: []cli.Flag{
					utils.DataDirFlag,
					utils.AncientFlag,
					utils.BlockAmountReserved,
					utils.TriesInMemoryFlag,
					utils.CheckSnapshotWithMPT,
				},
				Description: `
geth offline prune-block for block data in ancientdb.
The amount of blocks expected for remaining after prune can be specified via block-amount-reserved in this command,
will prune and only remain the specified amount of old block data in ancientdb.
the brief workflow is to backup the the number of this specified amount blocks backward in original ancientdb 
into new ancient_backup, then delete the original ancientdb dir and rename the ancient_backup to original one for replacement,
finally assemble the statedb and new ancientDb together.
The purpose of doing it is because the block data will be moved into the ancient store when it
becomes old enough(exceed the Threshold 90000), the disk usage will be very large over time, and is occupied mainly by ancientDb,
so it's very necessary to do block data prune, this feature will handle it.
=======
>>>>>>> 8f7eb9cc
`,
			},
			{
				Name:      "verify-state",
				Usage:     "Recalculate state hash based on the snapshot for verification",
				ArgsUsage: "<root>",
				Action:    verifyState,
<<<<<<< HEAD
				Flags: flags.Merge([]cli.Flag{
					utils.StateSchemeFlag,
				}, utils.NetworkFlags, utils.DatabasePathFlags),
=======
				Flags:     flags.Merge(utils.NetworkFlags, utils.DatabaseFlags),
>>>>>>> 8f7eb9cc
				Description: `
geth snapshot verify-state <state-root>
will traverse the whole accounts and storages set based on the specified
snapshot and recalculate the root hash of state for verification.
In other words, this command does the snapshot to trie conversion.
`,
			},
			{
				Name: "insecure-prune-all",
				Usage: "Prune all trie state data except genesis block, it will break storage for fullnode, only suitable for fast node " +
					"who do not need trie storage at all",
				ArgsUsage: "<genesisPath>",
				Action:    pruneAllState,
				Category:  "MISCELLANEOUS COMMANDS",
				Flags: []cli.Flag{
					utils.DataDirFlag,
					utils.AncientFlag,
				},
				Description: `
will prune all historical trie state data except genesis block.
All trie nodes will be deleted from the database. 

It expects the genesis file as argument.

WARNING: It's necessary to delete the trie clean cache after the pruning.
If you specify another directory for the trie clean cache via "--cache.trie.journal"
during the use of Geth, please also specify it here for correct deletion. Otherwise
the trie clean cache with default directory will be deleted.
`,
			},
			{
				Name:      "check-dangling-storage",
				Usage:     "Check that there is no 'dangling' snap storage",
				ArgsUsage: "<root>",
				Action:    checkDanglingStorage,
				Flags:     flags.Merge(utils.NetworkFlags, utils.DatabaseFlags),
				Description: `
geth snapshot check-dangling-storage <state-root> traverses the snap storage
data, and verifies that all snapshot storage data has a corresponding account.
`,
			},
			{
				Name:      "inspect-account",
				Usage:     "Check all snapshot layers for the a specific account",
				ArgsUsage: "<address | hash>",
				Action:    checkAccount,
				Flags:     flags.Merge(utils.NetworkFlags, utils.DatabaseFlags),
				Description: `
geth snapshot inspect-account <address | hash> checks all snapshot layers and prints out
information about the specified address.
`,
			},
			{
				Name:      "traverse-state",
				Usage:     "Traverse the state with given root hash and perform quick verification",
				ArgsUsage: "<root>",
				Action:    traverseState,
<<<<<<< HEAD
				Flags: flags.Merge([]cli.Flag{
					utils.StateSchemeFlag,
				}, utils.NetworkFlags, utils.DatabasePathFlags),
=======
				Flags:     flags.Merge(utils.NetworkFlags, utils.DatabaseFlags),
>>>>>>> 8f7eb9cc
				Description: `
geth snapshot traverse-state <state-root>
will traverse the whole state from the given state root and will abort if any
referenced trie node or contract code is missing. This command can be used for
state integrity verification. The default checking target is the HEAD state.

It's also usable without snapshot enabled.
`,
			},
			{
				Name:      "traverse-rawstate",
				Usage:     "Traverse the state with given root hash and perform detailed verification",
				ArgsUsage: "<root>",
				Action:    traverseRawState,
<<<<<<< HEAD
				Flags: flags.Merge([]cli.Flag{
					utils.StateSchemeFlag,
				}, utils.NetworkFlags, utils.DatabasePathFlags),
=======
				Flags:     flags.Merge(utils.NetworkFlags, utils.DatabaseFlags),
>>>>>>> 8f7eb9cc
				Description: `
geth snapshot traverse-rawstate <state-root>
will traverse the whole state from the given root and will abort if any referenced
trie node or contract code is missing. This command can be used for state integrity
verification. The default checking target is the HEAD state. It's basically identical
to traverse-state, but the check granularity is smaller.

It's also usable without snapshot enabled.
`,
			},
			{
				Name:      "dump",
				Usage:     "Dump a specific block from storage (same as 'geth dump' but using snapshots)",
				ArgsUsage: "[? <blockHash> | <blockNum>]",
				Action:    dumpState,
				Flags: flags.Merge([]cli.Flag{
					utils.ExcludeCodeFlag,
					utils.ExcludeStorageFlag,
					utils.StartKeyFlag,
					utils.DumpLimitFlag,
<<<<<<< HEAD
					utils.TriesInMemoryFlag,
					utils.StateSchemeFlag,
				}, utils.NetworkFlags, utils.DatabasePathFlags),
=======
				}, utils.NetworkFlags, utils.DatabaseFlags),
>>>>>>> 8f7eb9cc
				Description: `
This command is semantically equivalent to 'geth dump', but uses the snapshots
as the backend data source, making this command a lot faster.

The argument is interpreted as block number or hash. If none is provided, the latest
block is used.
`,
			},
			{
				Action:    snapshotExportPreimages,
				Name:      "export-preimages",
				Usage:     "Export the preimage in snapshot enumeration order",
				ArgsUsage: "<dumpfile> [<root>]",
				Flags:     utils.DatabaseFlags,
				Description: `
The export-preimages command exports hash preimages to a flat file, in exactly
the expected order for the overlay tree migration.
`,
			},
		},
	}
)

func accessDb(ctx *cli.Context, stack *node.Node) (ethdb.Database, error) {
	//The layer of tries trees that keep in memory.
	TriesInMemory := int(ctx.Uint64(utils.TriesInMemoryFlag.Name))
	chaindb := utils.MakeChainDatabase(ctx, stack, false, true)
	defer chaindb.Close()

	if !ctx.Bool(utils.CheckSnapshotWithMPT.Name) {
		return chaindb, nil
	}
	headBlock := rawdb.ReadHeadBlock(chaindb)
	if headBlock == nil {
		return nil, errors.New("failed to load head block")
	}
	headHeader := headBlock.Header()
	//Make sure the MPT and snapshot matches before pruning, otherwise the node can not start.
	snapconfig := snapshot.Config{
		CacheSize:  256,
		Recovery:   false,
		NoBuild:    true,
		AsyncBuild: false,
	}
	snaptree, err := snapshot.New(snapconfig, chaindb, trie.NewDatabase(chaindb, nil), headBlock.Root(), TriesInMemory, false)
	if err != nil {
		log.Error("snaptree error", "err", err)
		return nil, err // The relevant snapshot(s) might not exist
	}

	// Use the HEAD-(n-1) as the target root. The reason for picking it is:
	// - in most of the normal cases, the related state is available
	// - the probability of this layer being reorg is very low

	// Retrieve all snapshot layers from the current HEAD.
	// In theory there are n difflayers + 1 disk layer present,
	// so n diff layers are expected to be returned.
	layers := snaptree.Snapshots(headHeader.Root, TriesInMemory, true)
	if len(layers) != TriesInMemory {
		// Reject if the accumulated diff layers are less than n. It
		// means in most of normal cases, there is no associated state
		// with bottom-most diff layer.
		log.Error("snapshot layers != TriesInMemory", "err", err)
		return nil, fmt.Errorf("snapshot not old enough yet: need %d more blocks", TriesInMemory-len(layers))
	}
	// Use the bottom-most diff layer as the target
	targetRoot := layers[len(layers)-1].Root()

	// Ensure the root is really present. The weak assumption
	// is the presence of root can indicate the presence of the
	// entire trie.
	if blob := rawdb.ReadLegacyTrieNode(chaindb, targetRoot); len(blob) == 0 {
		// The special case is for clique based networks(rinkeby, goerli
		// and some other private networks), it's possible that two
		// consecutive blocks will have same root. In this case snapshot
		// difflayer won't be created. So HEAD-(n-1) may not paired with
		// head-(n-1) layer. Instead the paired layer is higher than the
		// bottom-most diff layer. Try to find the bottom-most snapshot
		// layer with state available.
		//
		// Note HEAD is ignored. Usually there is the associated
		// state available, but we don't want to use the topmost state
		// as the pruning target.
		var found bool
		for i := len(layers) - 2; i >= 1; i-- {
			if blob := rawdb.ReadLegacyTrieNode(chaindb, layers[i].Root()); len(blob) != 0 {
				targetRoot = layers[i].Root()
				found = true
				log.Info("Selecting middle-layer as the pruning target", "root", targetRoot, "depth", i)
				break
			}
		}
		if !found {
			if blob := rawdb.ReadLegacyTrieNode(chaindb, snaptree.DiskRoot()); len(blob) != 0 {
				targetRoot = snaptree.DiskRoot()
				found = true
				log.Info("Selecting disk-layer as the pruning target", "root", targetRoot)
			}
		}
		if !found {
			if len(layers) > 0 {
				log.Error("no snapshot paired state")
				return nil, errors.New("no snapshot paired state")
			}
			return nil, fmt.Errorf("associated state[%x] is not present", targetRoot)
		}
	} else {
		if len(layers) > 0 {
			log.Info("Selecting bottom-most difflayer as the pruning target", "root", targetRoot, "height", headHeader.Number.Uint64()-uint64(len(layers)-1))
		} else {
			log.Info("Selecting user-specified state as the pruning target", "root", targetRoot)
		}
	}
	return chaindb, nil
}

func pruneBlock(ctx *cli.Context) error {
	var (
		stack   *node.Node
		config  gethConfig
		chaindb ethdb.Database
		err     error

		oldAncientPath      string
		newAncientPath      string
		blockAmountReserved uint64
		blockpruner         *pruner.BlockPruner
	)

	stack, config = makeConfigNode(ctx)
	defer stack.Close()
	blockAmountReserved = ctx.Uint64(utils.BlockAmountReserved.Name)
	chaindb, err = accessDb(ctx, stack)
	if err != nil {
		return err
	}

	// Most of the problems reported by users when first using the prune-block
	// tool are due to incorrect directory settings.Here, the default directory
	// and relative directory are canceled, and the user is forced to formulate
	// an absolute path to guide users to run the prune-block command correctly.
	if !ctx.IsSet(utils.DataDirFlag.Name) {
		return errors.New("datadir must be set")
	} else {
		datadir := ctx.String(utils.DataDirFlag.Name)
		if !filepath.IsAbs(datadir) {
			// force absolute paths, which often fail due to the splicing of relative paths
			return errors.New("datadir not abs path")
		}
	}

	if !ctx.IsSet(utils.AncientFlag.Name) {
		return errors.New("datadir.ancient must be set")
	} else {
		oldAncientPath = ctx.String(utils.AncientFlag.Name)
		if !filepath.IsAbs(oldAncientPath) {
			// force absolute paths, which often fail due to the splicing of relative paths
			return errors.New("datadir.ancient not abs path")
		}
	}

	path, _ := filepath.Split(oldAncientPath)
	if path == "" {
		return errors.New("prune failed, did not specify the AncientPath")
	}
	newVersionPath := false
	files, err := os.ReadDir(oldAncientPath)
	if err != nil {
		return err
	}
	for _, file := range files {
		if file.IsDir() && file.Name() == "chain" {
			newVersionPath = true
		}
	}
	if newVersionPath && !strings.HasSuffix(oldAncientPath, "geth/chaindata/ancient/chain") {
		log.Error("datadir.ancient subdirectory incorrect", "got path", oldAncientPath, "want subdirectory", "geth/chaindata/ancient/chain/")
		return errors.New("datadir.ancient subdirectory incorrect")
	}
	newAncientPath = filepath.Join(path, "chain_back")

	blockpruner = pruner.NewBlockPruner(chaindb, stack, oldAncientPath, newAncientPath, blockAmountReserved)

	lock, exist, err := fileutil.Flock(filepath.Join(oldAncientPath, "PRUNEFLOCK"))
	if err != nil {
		log.Error("file lock error", "err", err)
		return err
	}
	if exist {
		defer lock.Release()
		log.Info("file lock existed, waiting for prune recovery and continue", "err", err)
		if err := blockpruner.RecoverInterruption("chaindata", config.Eth.DatabaseCache, utils.MakeDatabaseHandles(0), "", false); err != nil {
			log.Error("Pruning failed", "err", err)
			return err
		}
		log.Info("Block prune successfully")
		return nil
	}

	if _, err := os.Stat(newAncientPath); err == nil {
		// No file lock found for old ancientDB but new ancientDB exsisted, indicating the geth was interrupted
		// after old ancientDB removal, this happened after backup successfully, so just rename the new ancientDB
		if err := blockpruner.AncientDbReplacer(); err != nil {
			log.Error("Failed to rename new ancient directory")
			return err
		}
		log.Info("Block prune successfully")
		return nil
	}
	name := "chaindata"
	if err := blockpruner.BlockPruneBackUp(name, config.Eth.DatabaseCache, utils.MakeDatabaseHandles(0), "", false, false); err != nil {
		log.Error("Failed to back up block", "err", err)
		return err
	}

	log.Info("backup block successfully")

	//After backing up successfully, rename the new ancientdb name to the original one, and delete the old ancientdb
	if err := blockpruner.AncientDbReplacer(); err != nil {
		return err
	}

	lock.Release()
	log.Info("Block prune successfully")
	return nil
}

// Deprecation: this command should be deprecated once the hash-based
// scheme is deprecated.
func pruneState(ctx *cli.Context) error {
	stack, _ := makeConfigNode(ctx)
	defer stack.Close()

	chaindb := utils.MakeChainDatabase(ctx, stack, false, false)
	defer chaindb.Close()

	if rawdb.ReadStateScheme(chaindb) != rawdb.HashScheme {
		log.Crit("Offline pruning is not required for path scheme")
	}
	prunerconfig := pruner.Config{
		Datadir:   stack.ResolvePath(""),
		BloomSize: ctx.Uint64(utils.BloomFilterSizeFlag.Name),
	}
	pruner, err := pruner.NewPruner(chaindb, prunerconfig, ctx.Uint64(utils.TriesInMemoryFlag.Name))
	if err != nil {
		log.Error("Failed to open snapshot tree", "err", err)
		return err
	}
	if ctx.NArg() > 1 {
		log.Error("Too many arguments given")
		return errors.New("too many arguments")
	}
	var targetRoot common.Hash
	if ctx.NArg() == 1 {
		targetRoot, err = parseRoot(ctx.Args().First())
		if err != nil {
			log.Error("Failed to resolve state root", "err", err)
			return err
		}
	}
	if err = pruner.Prune(targetRoot); err != nil {
		log.Error("Failed to prune state", "err", err)
		return err
	}
	return nil
}

func pruneAllState(ctx *cli.Context) error {
	stack, _ := makeConfigNode(ctx)
	defer stack.Close()

	genesisPath := ctx.Args().First()
	if len(genesisPath) == 0 {
		utils.Fatalf("Must supply path to genesis JSON file")
	}
	file, err := os.Open(genesisPath)
	if err != nil {
		utils.Fatalf("Failed to read genesis file: %v", err)
	}
	defer file.Close()

	g := new(core.Genesis)
	if err := json.NewDecoder(file).Decode(g); err != nil {
		cfg := gethConfig{
			Eth:     ethconfig.Defaults,
			Node:    defaultNodeConfig(),
			Metrics: metrics.DefaultConfig,
		}

		// Load config file.
		if err := loadConfig(genesisPath, &cfg); err != nil {
			utils.Fatalf("%v", err)
		}
		g = cfg.Eth.Genesis
	}

	chaindb := utils.MakeChainDatabase(ctx, stack, false, false)
	defer chaindb.Close()
	pruner, err := pruner.NewAllPruner(chaindb)
	if err != nil {
		log.Error("Failed to open snapshot tree", "err", err)
		return err
	}
	if err = pruner.PruneAll(g); err != nil {
		log.Error("Failed to prune state", "err", err)
		return err
	}
	return nil
}

func verifyState(ctx *cli.Context) error {
	stack, _ := makeConfigNode(ctx)
	defer stack.Close()

	chaindb := utils.MakeChainDatabase(ctx, stack, true, false)
	defer chaindb.Close()
	headBlock := rawdb.ReadHeadBlock(chaindb)
	if headBlock == nil {
		log.Error("Failed to load head block")
		return errors.New("no head block")
	}
<<<<<<< HEAD
	triedb := utils.MakeTrieDatabase(ctx, chaindb, false, true)
=======
	triedb := utils.MakeTrieDatabase(ctx, chaindb, false, true, false)
>>>>>>> 8f7eb9cc
	defer triedb.Close()

	snapConfig := snapshot.Config{
		CacheSize:  256,
		Recovery:   false,
		NoBuild:    true,
		AsyncBuild: false,
	}
<<<<<<< HEAD
	snaptree, err := snapshot.New(snapConfig, chaindb, triedb, headBlock.Root(), 128, false)
=======
	snaptree, err := snapshot.New(snapConfig, chaindb, triedb, headBlock.Root())
>>>>>>> 8f7eb9cc
	if err != nil {
		log.Error("Failed to open snapshot tree", "err", err)
		return err
	}
	if ctx.NArg() > 1 {
		log.Error("Too many arguments given")
		return errors.New("too many arguments")
	}
	var root = headBlock.Root()
	if ctx.NArg() == 1 {
		root, err = parseRoot(ctx.Args().First())
		if err != nil {
			log.Error("Failed to resolve state root", "err", err)
			return err
		}
	}
	if err := snaptree.Verify(root); err != nil {
		log.Error("Failed to verify state", "root", root, "err", err)
		return err
	}
	log.Info("Verified the state", "root", root)
	return snapshot.CheckDanglingStorage(chaindb)
}

// checkDanglingStorage iterates the snap storage data, and verifies that all
// storage also has corresponding account data.
func checkDanglingStorage(ctx *cli.Context) error {
	stack, _ := makeConfigNode(ctx)
	defer stack.Close()

<<<<<<< HEAD
	return snapshot.CheckDanglingStorage(utils.MakeChainDatabase(ctx, stack, true, false))
=======
	db := utils.MakeChainDatabase(ctx, stack, true)
	defer db.Close()
	return snapshot.CheckDanglingStorage(db)
>>>>>>> 8f7eb9cc
}

// traverseState is a helper function used for pruning verification.
// Basically it just iterates the trie, ensure all nodes and associated
// contract codes are present.
func traverseState(ctx *cli.Context) error {
	stack, _ := makeConfigNode(ctx)
	defer stack.Close()

<<<<<<< HEAD
	chaindb := utils.MakeChainDatabase(ctx, stack, true, false)
	defer chaindb.Close()

	triedb := utils.MakeTrieDatabase(ctx, chaindb, false, true)
=======
	chaindb := utils.MakeChainDatabase(ctx, stack, true)
	defer chaindb.Close()

	triedb := utils.MakeTrieDatabase(ctx, chaindb, false, true, false)
>>>>>>> 8f7eb9cc
	defer triedb.Close()

	headBlock := rawdb.ReadHeadBlock(chaindb)
	if headBlock == nil {
		log.Error("Failed to load head block")
		return errors.New("no head block")
	}
	if ctx.NArg() > 1 {
		log.Error("Too many arguments given")
		return errors.New("too many arguments")
	}
	var (
		root common.Hash
		err  error
	)
	if ctx.NArg() == 1 {
		root, err = parseRoot(ctx.Args().First())
		if err != nil {
			log.Error("Failed to resolve state root", "err", err)
			return err
		}
		log.Info("Start traversing the state", "root", root)
	} else {
		root = headBlock.Root()
		log.Info("Start traversing the state", "root", root, "number", headBlock.NumberU64())
	}
	t, err := trie.NewStateTrie(trie.StateTrieID(root), triedb)
	if err != nil {
		log.Error("Failed to open trie", "root", root, "err", err)
		return err
	}
	var (
		accounts   int
		slots      int
		codes      int
		lastReport time.Time
		start      = time.Now()
	)
	acctIt, err := t.NodeIterator(nil)
	if err != nil {
		log.Error("Failed to open iterator", "root", root, "err", err)
		return err
	}
	accIter := trie.NewIterator(acctIt)
	for accIter.Next() {
		accounts += 1
		var acc types.StateAccount
		if err := rlp.DecodeBytes(accIter.Value, &acc); err != nil {
			log.Error("Invalid account encountered during traversal", "err", err)
			return err
		}
		if acc.Root != types.EmptyRootHash {
			id := trie.StorageTrieID(root, common.BytesToHash(accIter.Key), acc.Root)
			storageTrie, err := trie.NewStateTrie(id, triedb)
			if err != nil {
				log.Error("Failed to open storage trie", "root", acc.Root, "err", err)
				return err
			}
			storageIt, err := storageTrie.NodeIterator(nil)
			if err != nil {
				log.Error("Failed to open storage iterator", "root", acc.Root, "err", err)
				return err
			}
			storageIter := trie.NewIterator(storageIt)
			for storageIter.Next() {
				slots += 1

				if time.Since(lastReport) > time.Second*8 {
					log.Info("Traversing state", "accounts", accounts, "slots", slots, "codes", codes, "elapsed", common.PrettyDuration(time.Since(start)))
					lastReport = time.Now()
				}
			}
			if storageIter.Err != nil {
				log.Error("Failed to traverse storage trie", "root", acc.Root, "err", storageIter.Err)
				return storageIter.Err
			}
		}
		if !bytes.Equal(acc.CodeHash, types.EmptyCodeHash.Bytes()) {
			if !rawdb.HasCode(chaindb, common.BytesToHash(acc.CodeHash)) {
				log.Error("Code is missing", "hash", common.BytesToHash(acc.CodeHash))
				return errors.New("missing code")
			}
			codes += 1
		}
		if time.Since(lastReport) > time.Second*8 {
			log.Info("Traversing state", "accounts", accounts, "slots", slots, "codes", codes, "elapsed", common.PrettyDuration(time.Since(start)))
			lastReport = time.Now()
		}
	}
	if accIter.Err != nil {
		log.Error("Failed to traverse state trie", "root", root, "err", accIter.Err)
		return accIter.Err
	}
	log.Info("State is complete", "accounts", accounts, "slots", slots, "codes", codes, "elapsed", common.PrettyDuration(time.Since(start)))
	return nil
}

// traverseRawState is a helper function used for pruning verification.
// Basically it just iterates the trie, ensure all nodes and associated
// contract codes are present. It's basically identical to traverseState
// but it will check each trie node.
func traverseRawState(ctx *cli.Context) error {
	stack, _ := makeConfigNode(ctx)
	defer stack.Close()

<<<<<<< HEAD
	chaindb := utils.MakeChainDatabase(ctx, stack, true, false)
	defer chaindb.Close()

	triedb := utils.MakeTrieDatabase(ctx, chaindb, false, true)
=======
	chaindb := utils.MakeChainDatabase(ctx, stack, true)
	defer chaindb.Close()

	triedb := utils.MakeTrieDatabase(ctx, chaindb, false, true, false)
>>>>>>> 8f7eb9cc
	defer triedb.Close()

	headBlock := rawdb.ReadHeadBlock(chaindb)
	if headBlock == nil {
		log.Error("Failed to load head block")
		return errors.New("no head block")
	}
	if ctx.NArg() > 1 {
		log.Error("Too many arguments given")
		return errors.New("too many arguments")
	}
	var (
		root common.Hash
		err  error
	)
	if ctx.NArg() == 1 {
		root, err = parseRoot(ctx.Args().First())
		if err != nil {
			log.Error("Failed to resolve state root", "err", err)
			return err
		}
		log.Info("Start traversing the state", "root", root)
	} else {
		root = headBlock.Root()
		log.Info("Start traversing the state", "root", root, "number", headBlock.NumberU64())
	}
	t, err := trie.NewStateTrie(trie.StateTrieID(root), triedb)
	if err != nil {
		log.Error("Failed to open trie", "root", root, "err", err)
		return err
	}
	var (
		nodes      int
		accounts   int
		slots      int
		codes      int
		lastReport time.Time
		start      = time.Now()
		hasher     = crypto.NewKeccakState()
		got        = make([]byte, 32)
	)
	accIter, err := t.NodeIterator(nil)
	if err != nil {
		log.Error("Failed to open iterator", "root", root, "err", err)
		return err
	}
	reader, err := triedb.Reader(root)
	if err != nil {
		log.Error("State is non-existent", "root", root)
		return nil
	}
	for accIter.Next(true) {
		nodes += 1
		node := accIter.Hash()

		// Check the present for non-empty hash node(embedded node doesn't
		// have their own hash).
		if node != (common.Hash{}) {
			blob, _ := reader.Node(common.Hash{}, accIter.Path(), node)
			if len(blob) == 0 {
				log.Error("Missing trie node(account)", "hash", node)
				return errors.New("missing account")
			}
			hasher.Reset()
			hasher.Write(blob)
			hasher.Read(got)
			if !bytes.Equal(got, node.Bytes()) {
				log.Error("Invalid trie node(account)", "hash", node.Hex(), "value", blob)
				return errors.New("invalid account node")
			}
		}
		// If it's a leaf node, yes we are touching an account,
		// dig into the storage trie further.
		if accIter.Leaf() {
			accounts += 1
			var acc types.StateAccount
			if err := rlp.DecodeBytes(accIter.LeafBlob(), &acc); err != nil {
				log.Error("Invalid account encountered during traversal", "err", err)
				return errors.New("invalid account")
			}
			if acc.Root != types.EmptyRootHash {
				id := trie.StorageTrieID(root, common.BytesToHash(accIter.LeafKey()), acc.Root)
				storageTrie, err := trie.NewStateTrie(id, triedb)
				if err != nil {
					log.Error("Failed to open storage trie", "root", acc.Root, "err", err)
					return errors.New("missing storage trie")
				}
				storageIter, err := storageTrie.NodeIterator(nil)
				if err != nil {
					log.Error("Failed to open storage iterator", "root", acc.Root, "err", err)
					return err
				}
				for storageIter.Next(true) {
					nodes += 1
					node := storageIter.Hash()

					// Check the presence for non-empty hash node(embedded node doesn't
					// have their own hash).
					if node != (common.Hash{}) {
						blob, _ := reader.Node(common.BytesToHash(accIter.LeafKey()), storageIter.Path(), node)
						if len(blob) == 0 {
							log.Error("Missing trie node(storage)", "hash", node)
							return errors.New("missing storage")
						}
						hasher.Reset()
						hasher.Write(blob)
						hasher.Read(got)
						if !bytes.Equal(got, node.Bytes()) {
							log.Error("Invalid trie node(storage)", "hash", node.Hex(), "value", blob)
							return errors.New("invalid storage node")
						}
					}
					// Bump the counter if it's leaf node.
					if storageIter.Leaf() {
						slots += 1
					}
					if time.Since(lastReport) > time.Second*8 {
						log.Info("Traversing state", "nodes", nodes, "accounts", accounts, "slots", slots, "codes", codes, "elapsed", common.PrettyDuration(time.Since(start)))
						lastReport = time.Now()
					}
				}
				if storageIter.Error() != nil {
					log.Error("Failed to traverse storage trie", "root", acc.Root, "err", storageIter.Error())
					return storageIter.Error()
				}
			}
			if !bytes.Equal(acc.CodeHash, types.EmptyCodeHash.Bytes()) {
				if !rawdb.HasCode(chaindb, common.BytesToHash(acc.CodeHash)) {
					log.Error("Code is missing", "account", common.BytesToHash(accIter.LeafKey()))
					return errors.New("missing code")
				}
				codes += 1
			}
			if time.Since(lastReport) > time.Second*8 {
				log.Info("Traversing state", "nodes", nodes, "accounts", accounts, "slots", slots, "codes", codes, "elapsed", common.PrettyDuration(time.Since(start)))
				lastReport = time.Now()
			}
		}
	}
	if accIter.Error() != nil {
		log.Error("Failed to traverse state trie", "root", root, "err", accIter.Error())
		return accIter.Error()
	}
	log.Info("State is complete", "nodes", nodes, "accounts", accounts, "slots", slots, "codes", codes, "elapsed", common.PrettyDuration(time.Since(start)))
	return nil
}

func parseRoot(input string) (common.Hash, error) {
	var h common.Hash
	if err := h.UnmarshalText([]byte(input)); err != nil {
		return h, err
	}
	return h, nil
}

func dumpState(ctx *cli.Context) error {
	stack, _ := makeConfigNode(ctx)
	defer stack.Close()

	conf, db, root, err := parseDumpConfig(ctx, stack)
	if err != nil {
		return err
	}
<<<<<<< HEAD
	triedb := utils.MakeTrieDatabase(ctx, db, false, true)
=======
	triedb := utils.MakeTrieDatabase(ctx, db, false, true, false)
>>>>>>> 8f7eb9cc
	defer triedb.Close()

	snapConfig := snapshot.Config{
		CacheSize:  256,
		Recovery:   false,
		NoBuild:    true,
		AsyncBuild: false,
	}
<<<<<<< HEAD
	triesInMemory := ctx.Uint64(utils.TriesInMemoryFlag.Name)
	snaptree, err := snapshot.New(snapConfig, db, trie.NewDatabase(db, nil), root, int(triesInMemory), false)
=======
	snaptree, err := snapshot.New(snapConfig, db, triedb, root)
>>>>>>> 8f7eb9cc
	if err != nil {
		return err
	}
	accIt, err := snaptree.AccountIterator(root, common.BytesToHash(conf.Start))
	if err != nil {
		return err
	}
	defer accIt.Release()

	log.Info("Snapshot dumping started", "root", root)
	var (
		start    = time.Now()
		logged   = time.Now()
		accounts uint64
	)
	enc := json.NewEncoder(os.Stdout)
	enc.Encode(struct {
		Root common.Hash `json:"root"`
	}{root})
	for accIt.Next() {
		account, err := types.FullAccount(accIt.Account())
		if err != nil {
			return err
		}
		da := &state.DumpAccount{
			Balance:     account.Balance.String(),
			Nonce:       account.Nonce,
			Root:        account.Root.Bytes(),
			CodeHash:    account.CodeHash,
			AddressHash: accIt.Hash().Bytes(),
		}
		if !conf.SkipCode && !bytes.Equal(account.CodeHash, types.EmptyCodeHash.Bytes()) {
			da.Code = rawdb.ReadCode(db, common.BytesToHash(account.CodeHash))
		}
		if !conf.SkipStorage {
			da.Storage = make(map[common.Hash]string)

			stIt, err := snaptree.StorageIterator(root, accIt.Hash(), common.Hash{})
			if err != nil {
				return err
			}
			for stIt.Next() {
				da.Storage[stIt.Hash()] = common.Bytes2Hex(stIt.Slot())
			}
		}
		enc.Encode(da)
		accounts++
		if time.Since(logged) > 8*time.Second {
			log.Info("Snapshot dumping in progress", "at", accIt.Hash(), "accounts", accounts,
				"elapsed", common.PrettyDuration(time.Since(start)))
			logged = time.Now()
		}
		if conf.Max > 0 && accounts >= conf.Max {
			break
		}
	}
	log.Info("Snapshot dumping complete", "accounts", accounts,
		"elapsed", common.PrettyDuration(time.Since(start)))
	return nil
}

// snapshotExportPreimages dumps the preimage data to a flat file.
func snapshotExportPreimages(ctx *cli.Context) error {
	if ctx.NArg() < 1 {
		utils.Fatalf("This command requires an argument.")
	}
	stack, _ := makeConfigNode(ctx)
	defer stack.Close()

	chaindb := utils.MakeChainDatabase(ctx, stack, true)
	defer chaindb.Close()

	triedb := utils.MakeTrieDatabase(ctx, chaindb, false, true, false)
	defer triedb.Close()

	var root common.Hash
	if ctx.NArg() > 1 {
		rootBytes := common.FromHex(ctx.Args().Get(1))
		if len(rootBytes) != common.HashLength {
			return fmt.Errorf("invalid hash: %s", ctx.Args().Get(1))
		}
		root = common.BytesToHash(rootBytes)
	} else {
		headBlock := rawdb.ReadHeadBlock(chaindb)
		if headBlock == nil {
			log.Error("Failed to load head block")
			return errors.New("no head block")
		}
		root = headBlock.Root()
	}
	snapConfig := snapshot.Config{
		CacheSize:  256,
		Recovery:   false,
		NoBuild:    true,
		AsyncBuild: false,
	}
	snaptree, err := snapshot.New(snapConfig, chaindb, triedb, root)
	if err != nil {
		return err
	}
	return utils.ExportSnapshotPreimages(chaindb, snaptree, ctx.Args().First(), root)
}

// checkAccount iterates the snap data layers, and looks up the given account
// across all layers.
func checkAccount(ctx *cli.Context) error {
	if ctx.NArg() != 1 {
		return errors.New("need <address|hash> arg")
	}
	var (
		hash common.Hash
		addr common.Address
	)
	switch arg := ctx.Args().First(); len(arg) {
	case 40, 42:
		addr = common.HexToAddress(arg)
		hash = crypto.Keccak256Hash(addr.Bytes())
	case 64, 66:
		hash = common.HexToHash(arg)
	default:
		return errors.New("malformed address or hash")
	}
	stack, _ := makeConfigNode(ctx)
	defer stack.Close()
	chaindb := utils.MakeChainDatabase(ctx, stack, true, false)
	defer chaindb.Close()
	start := time.Now()
	log.Info("Checking difflayer journal", "address", addr, "hash", hash)
	if err := snapshot.CheckJournalAccount(chaindb, hash); err != nil {
		return err
	}
	log.Info("Checked the snapshot journalled storage", "time", common.PrettyDuration(time.Since(start)))
	return nil
}<|MERGE_RESOLUTION|>--- conflicted
+++ resolved
@@ -61,12 +61,8 @@
 				Action:    pruneState,
 				Flags: flags.Merge([]cli.Flag{
 					utils.BloomFilterSizeFlag,
-<<<<<<< HEAD
 					utils.TriesInMemoryFlag,
-				}, utils.NetworkFlags, utils.DatabasePathFlags),
-=======
 				}, utils.NetworkFlags, utils.DatabaseFlags),
->>>>>>> 8f7eb9cc
 				Description: `
 geth snapshot prune-state <state-root>
 will prune historical state data with the help of the state snapshot.
@@ -77,7 +73,6 @@
 The default pruning target is the HEAD-127 state.
 
 WARNING: it's only supported in hash mode(--state.scheme=hash)".
-<<<<<<< HEAD
 `,
 			},
 			{
@@ -102,8 +97,6 @@
 The purpose of doing it is because the block data will be moved into the ancient store when it
 becomes old enough(exceed the Threshold 90000), the disk usage will be very large over time, and is occupied mainly by ancientDb,
 so it's very necessary to do block data prune, this feature will handle it.
-=======
->>>>>>> 8f7eb9cc
 `,
 			},
 			{
@@ -111,13 +104,7 @@
 				Usage:     "Recalculate state hash based on the snapshot for verification",
 				ArgsUsage: "<root>",
 				Action:    verifyState,
-<<<<<<< HEAD
-				Flags: flags.Merge([]cli.Flag{
-					utils.StateSchemeFlag,
-				}, utils.NetworkFlags, utils.DatabasePathFlags),
-=======
 				Flags:     flags.Merge(utils.NetworkFlags, utils.DatabaseFlags),
->>>>>>> 8f7eb9cc
 				Description: `
 geth snapshot verify-state <state-root>
 will traverse the whole accounts and storages set based on the specified
@@ -175,13 +162,7 @@
 				Usage:     "Traverse the state with given root hash and perform quick verification",
 				ArgsUsage: "<root>",
 				Action:    traverseState,
-<<<<<<< HEAD
-				Flags: flags.Merge([]cli.Flag{
-					utils.StateSchemeFlag,
-				}, utils.NetworkFlags, utils.DatabasePathFlags),
-=======
 				Flags:     flags.Merge(utils.NetworkFlags, utils.DatabaseFlags),
->>>>>>> 8f7eb9cc
 				Description: `
 geth snapshot traverse-state <state-root>
 will traverse the whole state from the given state root and will abort if any
@@ -196,13 +177,7 @@
 				Usage:     "Traverse the state with given root hash and perform detailed verification",
 				ArgsUsage: "<root>",
 				Action:    traverseRawState,
-<<<<<<< HEAD
-				Flags: flags.Merge([]cli.Flag{
-					utils.StateSchemeFlag,
-				}, utils.NetworkFlags, utils.DatabasePathFlags),
-=======
 				Flags:     flags.Merge(utils.NetworkFlags, utils.DatabaseFlags),
->>>>>>> 8f7eb9cc
 				Description: `
 geth snapshot traverse-rawstate <state-root>
 will traverse the whole state from the given root and will abort if any referenced
@@ -223,13 +198,8 @@
 					utils.ExcludeStorageFlag,
 					utils.StartKeyFlag,
 					utils.DumpLimitFlag,
-<<<<<<< HEAD
 					utils.TriesInMemoryFlag,
-					utils.StateSchemeFlag,
-				}, utils.NetworkFlags, utils.DatabasePathFlags),
-=======
 				}, utils.NetworkFlags, utils.DatabaseFlags),
->>>>>>> 8f7eb9cc
 				Description: `
 This command is semantically equivalent to 'geth dump', but uses the snapshots
 as the backend data source, making this command a lot faster.
@@ -551,11 +521,7 @@
 		log.Error("Failed to load head block")
 		return errors.New("no head block")
 	}
-<<<<<<< HEAD
-	triedb := utils.MakeTrieDatabase(ctx, chaindb, false, true)
-=======
 	triedb := utils.MakeTrieDatabase(ctx, chaindb, false, true, false)
->>>>>>> 8f7eb9cc
 	defer triedb.Close()
 
 	snapConfig := snapshot.Config{
@@ -564,11 +530,7 @@
 		NoBuild:    true,
 		AsyncBuild: false,
 	}
-<<<<<<< HEAD
 	snaptree, err := snapshot.New(snapConfig, chaindb, triedb, headBlock.Root(), 128, false)
-=======
-	snaptree, err := snapshot.New(snapConfig, chaindb, triedb, headBlock.Root())
->>>>>>> 8f7eb9cc
 	if err != nil {
 		log.Error("Failed to open snapshot tree", "err", err)
 		return err
@@ -599,13 +561,9 @@
 	stack, _ := makeConfigNode(ctx)
 	defer stack.Close()
 
-<<<<<<< HEAD
-	return snapshot.CheckDanglingStorage(utils.MakeChainDatabase(ctx, stack, true, false))
-=======
-	db := utils.MakeChainDatabase(ctx, stack, true)
+	db := utils.MakeChainDatabase(ctx, stack, true, false)
 	defer db.Close()
 	return snapshot.CheckDanglingStorage(db)
->>>>>>> 8f7eb9cc
 }
 
 // traverseState is a helper function used for pruning verification.
@@ -615,17 +573,10 @@
 	stack, _ := makeConfigNode(ctx)
 	defer stack.Close()
 
-<<<<<<< HEAD
 	chaindb := utils.MakeChainDatabase(ctx, stack, true, false)
 	defer chaindb.Close()
 
-	triedb := utils.MakeTrieDatabase(ctx, chaindb, false, true)
-=======
-	chaindb := utils.MakeChainDatabase(ctx, stack, true)
-	defer chaindb.Close()
-
 	triedb := utils.MakeTrieDatabase(ctx, chaindb, false, true, false)
->>>>>>> 8f7eb9cc
 	defer triedb.Close()
 
 	headBlock := rawdb.ReadHeadBlock(chaindb)
@@ -731,17 +682,10 @@
 	stack, _ := makeConfigNode(ctx)
 	defer stack.Close()
 
-<<<<<<< HEAD
 	chaindb := utils.MakeChainDatabase(ctx, stack, true, false)
 	defer chaindb.Close()
 
-	triedb := utils.MakeTrieDatabase(ctx, chaindb, false, true)
-=======
-	chaindb := utils.MakeChainDatabase(ctx, stack, true)
-	defer chaindb.Close()
-
 	triedb := utils.MakeTrieDatabase(ctx, chaindb, false, true, false)
->>>>>>> 8f7eb9cc
 	defer triedb.Close()
 
 	headBlock := rawdb.ReadHeadBlock(chaindb)
@@ -905,11 +849,7 @@
 	if err != nil {
 		return err
 	}
-<<<<<<< HEAD
-	triedb := utils.MakeTrieDatabase(ctx, db, false, true)
-=======
 	triedb := utils.MakeTrieDatabase(ctx, db, false, true, false)
->>>>>>> 8f7eb9cc
 	defer triedb.Close()
 
 	snapConfig := snapshot.Config{
@@ -918,12 +858,8 @@
 		NoBuild:    true,
 		AsyncBuild: false,
 	}
-<<<<<<< HEAD
 	triesInMemory := ctx.Uint64(utils.TriesInMemoryFlag.Name)
-	snaptree, err := snapshot.New(snapConfig, db, trie.NewDatabase(db, nil), root, int(triesInMemory), false)
-=======
-	snaptree, err := snapshot.New(snapConfig, db, triedb, root)
->>>>>>> 8f7eb9cc
+	snaptree, err := snapshot.New(snapConfig, db, triedb, root, int(triesInMemory), false)
 	if err != nil {
 		return err
 	}
@@ -993,7 +929,7 @@
 	stack, _ := makeConfigNode(ctx)
 	defer stack.Close()
 
-	chaindb := utils.MakeChainDatabase(ctx, stack, true)
+	chaindb := utils.MakeChainDatabase(ctx, stack, true, false)
 	defer chaindb.Close()
 
 	triedb := utils.MakeTrieDatabase(ctx, chaindb, false, true, false)
@@ -1020,7 +956,7 @@
 		NoBuild:    true,
 		AsyncBuild: false,
 	}
-	snaptree, err := snapshot.New(snapConfig, chaindb, triedb, root)
+	snaptree, err := snapshot.New(snapConfig, chaindb, triedb, root, 128, false)
 	if err != nil {
 		return err
 	}
