--- conflicted
+++ resolved
@@ -49,11 +49,7 @@
 
 For prerequisites and detailed build instructions please read the [Installation Instructions](https://geth.ethereum.org/docs/getting-started/installing-geth).
 
-<<<<<<< HEAD
-Building `geth` requires both a Go (version 1.21 or later) and a C compiler (GCC 5 or higher). You can install
-=======
-Building `geth` requires both a Go (version 1.22 or later) and a C compiler. You can install
->>>>>>> f3c696fa
+Building `geth` requires both a Go (version 1.22 or later) and a C compiler (GCC 5 or higher). You can install
 them using your favourite package manager. Once the dependencies are installed, run
 
 ```shell
@@ -154,38 +150,13 @@
 ./geth --config ./config.toml --datadir ./node  --cache 8000 --rpc.allow-unprotected-txs --history.transactions 0 --tries-verify-mode none --state.scheme path
 ```
 
-<<<<<<< HEAD
 #### 5. Monitor node status
-=======
-This command will:
- * Start `geth` in snap sync mode (default, can be changed with the `--syncmode` flag),
-   causing it to download more data in exchange for avoiding processing the entire history
-   of the Ethereum network, which is very CPU intensive.
- * Start the built-in interactive [JavaScript console](https://geth.ethereum.org/docs/interacting-with-geth/javascript-console),
-   (via the trailing `console` subcommand) through which you can interact using [`web3` methods](https://github.com/ChainSafe/web3.js/blob/0.20.7/DOCUMENTATION.md) 
-   (note: the `web3` version bundled within `geth` is very old, and not up to date with official docs),
-   as well as `geth`'s own [management APIs](https://geth.ethereum.org/docs/interacting-with-geth/rpc).
-   This tool is optional and if you leave it out you can always attach it to an already running
-   `geth` instance with `geth attach`.
-
-### A Full node on the Holesky test network
-
-Transitioning towards developers, if you'd like to play around with creating Ethereum
-contracts, you almost certainly would like to do that without any real money involved until
-you get the hang of the entire system. In other words, instead of attaching to the main
-network, you want to join the **test** network with your node, which is fully equivalent to
-the main network, but with play-Ether only.
->>>>>>> f3c696fa
 
 Monitor the log from **./node/bsc.log** by default. When the node has started syncing, should be able to see the following output:
 ```shell
-<<<<<<< HEAD
 t=2022-09-08T13:00:27+0000 lvl=info msg="Imported new chain segment"             blocks=1    txs=177   mgas=17.317   elapsed=31.131ms    mgasps=556.259  number=21,153,429 hash=0x42e6b54ba7106387f0650defc62c9ace3160b427702dab7bd1c5abb83a32d8db dirty="0.00 B"
 t=2022-09-08T13:00:29+0000 lvl=info msg="Imported new chain segment"             blocks=1    txs=251   mgas=39.638   elapsed=68.827ms    mgasps=575.900  number=21,153,430 hash=0xa3397b273b31b013e43487689782f20c03f47525b4cd4107c1715af45a88796e dirty="0.00 B"
 t=2022-09-08T13:00:33+0000 lvl=info msg="Imported new chain segment"             blocks=1    txs=197   mgas=19.364   elapsed=34.663ms    mgasps=558.632  number=21,153,431 hash=0x0c7872b698f28cb5c36a8a3e1e315b1d31bda6109b15467a9735a12380e2ad14 dirty="0.00 B"
-=======
-$ geth --holesky console
->>>>>>> f3c696fa
 ```
 
 #### 6. Interact with fullnode
@@ -196,24 +167,9 @@
 This tool is optional and if you leave it out you can always attach to an already running
 `geth` instance with `geth attach`.
 
-<<<<<<< HEAD
 #### 7. More
 
 More details about [running a node](https://docs.bnbchain.org/bnb-smart-chain/developers/node_operators/full_node/) and [becoming a validator](https://docs.bnbchain.org/bnb-smart-chain/validator/create-val/)
-=======
-Specifying the `--holesky` flag, however, will reconfigure your `geth` instance a bit:
-
- * Instead of connecting to the main Ethereum network, the client will connect to the Holesky 
-   test network, which uses different P2P bootnodes, different network IDs and genesis
-   states.
- * Instead of using the default data directory (`~/.ethereum` on Linux for example), `geth`
-   will nest itself one level deeper into a `holesky` subfolder (`~/.ethereum/holesky` on
-   Linux). Note, on OSX and Linux this also means that attaching to a running testnet node
-   requires the use of a custom endpoint since `geth attach` will try to attach to a
-   production node endpoint by default, e.g.,
-   `geth attach <datadir>/holesky/geth.ipc`. Windows users are not affected by
-   this.
->>>>>>> f3c696fa
 
 *Note: Although some internal protective measures prevent transactions from
 crossing over between the main network and test network, you should always
