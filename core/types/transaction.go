--- conflicted
+++ resolved
@@ -96,11 +96,6 @@
 	// copy of the computed value, i.e. callers are allowed to mutate the result.
 	// Method implementations can use 'dst' to store the result.
 	effectiveGasPrice(dst *big.Int, baseFee *big.Int) *big.Int
-}
-
-// Time returns transaction's time
-func (tx *Transaction) Time() time.Time {
-	return tx.time
 }
 
 // EncodeRLP implements rlp.Encoder
@@ -505,7 +500,6 @@
 // HashDifference returns a new set which is the difference between a and b.
 func HashDifference(a, b []common.Hash) []common.Hash {
 	keep := make([]common.Hash, 0, len(a))
-<<<<<<< HEAD
 
 	remove := make(map[common.Hash]struct{})
 	for _, hash := range b {
@@ -530,262 +524,6 @@
 func (s TxByNonce) Less(i, j int) bool { return s[i].Nonce() < s[j].Nonce() }
 func (s TxByNonce) Swap(i, j int)      { s[i], s[j] = s[j], s[i] }
 
-// TxWithMinerFee wraps a transaction with its gas price or effective miner gasTipCap
-type TxWithMinerFee struct {
-	tx       *Transaction
-	minerFee *big.Int
-}
-
-// NewTxWithMinerFee creates a wrapped transaction, calculating the effective
-// miner gasTipCap if a base fee is provided.
-// Returns error in case of a negative effective miner gasTipCap.
-func NewTxWithMinerFee(tx *Transaction, baseFee *big.Int) (*TxWithMinerFee, error) {
-	minerFee, err := tx.EffectiveGasTip(baseFee)
-	if err != nil {
-		return nil, err
-	}
-	return &TxWithMinerFee{
-		tx:       tx,
-		minerFee: minerFee,
-	}, nil
-}
-
-// TxByPriceAndTime implements both the sort and the heap interface, making it useful
-// for all at once sorting as well as individually adding and removing elements.
-type TxByPriceAndTime []*TxWithMinerFee
-
-func (s TxByPriceAndTime) Len() int { return len(s) }
-func (s TxByPriceAndTime) Less(i, j int) bool {
-	// If the prices are equal, use the time the transaction was first seen for
-	// deterministic sorting
-	cmp := s[i].minerFee.Cmp(s[j].minerFee)
-	if cmp == 0 {
-		return s[i].tx.time.Before(s[j].tx.time)
-	}
-	return cmp > 0
-}
-func (s TxByPriceAndTime) Swap(i, j int) { s[i], s[j] = s[j], s[i] }
-
-func (s *TxByPriceAndTime) Push(x interface{}) {
-	*s = append(*s, x.(*TxWithMinerFee))
-}
-
-func (s *TxByPriceAndTime) Pop() interface{} {
-	old := *s
-	n := len(old)
-	x := old[n-1]
-	*s = old[0 : n-1]
-	return x
-}
-
-// TransactionsByPriceAndNonce represents a set of transactions that can return
-// transactions in a profit-maximizing sorted order, while supporting removing
-// entire batches of transactions for non-executable accounts.
-type TransactionsByPriceAndNonce struct {
-	txs     map[common.Address]Transactions // Per account nonce-sorted list of transactions
-	heads   TxByPriceAndTime                // Next transaction for each unique account (price heap)
-	signer  Signer                          // Signer for the set of transactions
-	baseFee *big.Int                        // Current base fee
-}
-
-// NewTransactionsByPriceAndNonce creates a transaction set that can retrieve
-// price sorted transactions in a nonce-honouring way.
-//
-// Note, the input map is reowned so the caller should not interact any more with
-// if after providing it to the constructor.
-func NewTransactionsByPriceAndNonce(signer Signer, txs map[common.Address]Transactions, baseFee *big.Int) *TransactionsByPriceAndNonce {
-	// Initialize a price and received time based heap with the head transactions
-	heads := make(TxByPriceAndTime, 0, len(txs))
-	for from, accTxs := range txs {
-		acc, _ := Sender(signer, accTxs[0])
-		wrapped, err := NewTxWithMinerFee(accTxs[0], baseFee)
-		// Remove transaction if sender doesn't match from, or if wrapping fails.
-		if acc != from || err != nil {
-			delete(txs, from)
-			continue
-		}
-		heads = append(heads, wrapped)
-		txs[from] = accTxs[1:]
-	}
-	heap.Init(&heads)
-
-	// Assemble and return the transaction set
-	return &TransactionsByPriceAndNonce{
-		txs:     txs,
-		heads:   heads,
-		signer:  signer,
-		baseFee: baseFee,
-	}
-}
-
-// Copy copys a new TransactionsPriceAndNonce with the same *transaction
-func (t *TransactionsByPriceAndNonce) Copy() *TransactionsByPriceAndNonce {
-	heads := make([]*TxWithMinerFee, len(t.heads))
-	copy(heads, t.heads)
-	txs := make(map[common.Address]Transactions, len(t.txs))
-	for acc, txsTmp := range t.txs {
-		txs[acc] = txsTmp
-	}
-	return &TransactionsByPriceAndNonce{
-		heads:  heads,
-		txs:    txs,
-		signer: t.signer,
-	}
-}
-
-// Peek returns the next transaction by price.
-func (t *TransactionsByPriceAndNonce) Peek() *Transaction {
-	if len(t.heads) == 0 {
-		return nil
-=======
-
-	remove := make(map[common.Hash]struct{})
-	for _, hash := range b {
-		remove[hash] = struct{}{}
->>>>>>> bed84606
-	}
-
-	for _, hash := range a {
-		if _, ok := remove[hash]; !ok {
-			keep = append(keep, hash)
-		}
-	}
-
-	return keep
-}
-
-<<<<<<< HEAD
-func (t *TransactionsByPriceAndNonce) CurrentSize() int {
-	return len(t.heads)
-}
-
-// Forward moves current transaction to be the one which is one index after tx
-func (t *TransactionsByPriceAndNonce) Forward(tx *Transaction) {
-	if tx == nil {
-		if len(t.heads) > 0 {
-			t.heads = t.heads[0:0]
-		}
-		return
-	}
-	//check whether target tx exists in t.heads
-	for _, head := range t.heads {
-		if tx == head.tx {
-			//shift t to the position one after tx
-			txTmp := t.Peek()
-			for txTmp != tx {
-				t.Shift()
-				txTmp = t.Peek()
-			}
-			t.Shift()
-			return
-		}
-	}
-	//get the sender address of tx
-	acc, _ := Sender(t.signer, tx)
-	//check whether target tx exists in t.txs
-	if txs, ok := t.txs[acc]; ok {
-		for _, txTmp := range txs {
-			//found the same pointer in t.txs as tx and then shift t to the position one after tx
-			if txTmp == tx {
-				txTmp = t.Peek()
-				for txTmp != tx {
-					t.Shift()
-					txTmp = t.Peek()
-				}
-				t.Shift()
-				return
-			}
-		}
-	}
-}
-
-// Message is a fully derived transaction and implements core.Message
-//
-// NOTE: In a future PR this will be removed.
-type Message struct {
-	to         *common.Address
-	from       common.Address
-	nonce      uint64
-	amount     *big.Int
-	gasLimit   uint64
-	gasPrice   *big.Int
-	gasFeeCap  *big.Int
-	gasTipCap  *big.Int
-	data       []byte
-	accessList AccessList
-	isFake     bool
-}
-
-func NewMessage(from common.Address, to *common.Address, nonce uint64, amount *big.Int, gasLimit uint64, gasPrice, gasFeeCap, gasTipCap *big.Int, data []byte, accessList AccessList, isFake bool) Message {
-	return Message{
-		from:       from,
-		to:         to,
-		nonce:      nonce,
-		amount:     amount,
-		gasLimit:   gasLimit,
-		gasPrice:   gasPrice,
-		gasFeeCap:  gasFeeCap,
-		gasTipCap:  gasTipCap,
-		data:       data,
-		accessList: accessList,
-		isFake:     isFake,
-	}
-}
-
-// AsMessage returns the transaction as a core.Message.
-func (tx *Transaction) AsMessage(s Signer, baseFee *big.Int) (Message, error) {
-	msg := Message{
-		nonce:      tx.Nonce(),
-		gasLimit:   tx.Gas(),
-		gasPrice:   new(big.Int).Set(tx.GasPrice()),
-		gasFeeCap:  new(big.Int).Set(tx.GasFeeCap()),
-		gasTipCap:  new(big.Int).Set(tx.GasTipCap()),
-		to:         tx.To(),
-		amount:     tx.Value(),
-		data:       tx.Data(),
-		accessList: tx.AccessList(),
-		isFake:     false,
-	}
-	// If baseFee provided, set gasPrice to effectiveGasPrice.
-	if baseFee != nil {
-		msg.gasPrice = math.BigMin(msg.gasPrice.Add(msg.gasTipCap, baseFee), msg.gasFeeCap)
-	}
-	var err error
-	msg.from, err = Sender(s, tx)
-	return msg, err
-}
-
-// AsMessageNoNonceCheck returns the transaction with checkNonce field set to be false.
-func (tx *Transaction) AsMessageNoNonceCheck(s Signer) (Message, error) {
-	msg, err := tx.AsMessage(s, nil)
-	if err == nil {
-		msg.isFake = true
-	}
-	return msg, err
-}
-
-func (m Message) From() common.Address   { return m.from }
-func (m Message) To() *common.Address    { return m.to }
-func (m Message) GasPrice() *big.Int     { return m.gasPrice }
-func (m Message) GasFeeCap() *big.Int    { return m.gasFeeCap }
-func (m Message) GasTipCap() *big.Int    { return m.gasTipCap }
-func (m Message) Value() *big.Int        { return m.amount }
-func (m Message) Gas() uint64            { return m.gasLimit }
-func (m Message) Nonce() uint64          { return m.nonce }
-func (m Message) Data() []byte           { return m.data }
-func (m Message) AccessList() AccessList { return m.accessList }
-func (m Message) IsFake() bool           { return m.isFake }
-=======
-// TxByNonce implements the sort interface to allow sorting a list of transactions
-// by their nonces. This is usually only useful for sorting transactions from a
-// single account, otherwise a nonce comparison doesn't make much sense.
-type TxByNonce Transactions
-
-func (s TxByNonce) Len() int           { return len(s) }
-func (s TxByNonce) Less(i, j int) bool { return s[i].Nonce() < s[j].Nonce() }
-func (s TxByNonce) Swap(i, j int)      { s[i], s[j] = s[j], s[i] }
->>>>>>> bed84606
-
 // copyAddressPtr copies an address.
 func copyAddressPtr(a *common.Address) *common.Address {
 	if a == nil {
