--- conflicted
+++ resolved
@@ -257,226 +257,6 @@
 	}
 }
 
-<<<<<<< HEAD
-func TestTransactionPriceNonceSortLegacy(t *testing.T) {
-	testTransactionPriceNonceSort(t, nil)
-}
-
-func TestTransactionPriceNonceSort1559(t *testing.T) {
-	testTransactionPriceNonceSort(t, big.NewInt(0))
-	testTransactionPriceNonceSort(t, big.NewInt(5))
-	testTransactionPriceNonceSort(t, big.NewInt(50))
-}
-
-// Tests that transactions can be correctly sorted according to their price in
-// decreasing order, but at the same time with increasing nonces when issued by
-// the same account.
-func testTransactionPriceNonceSort(t *testing.T, baseFee *big.Int) {
-	// Generate a batch of accounts to start with
-	keys := make([]*ecdsa.PrivateKey, 25)
-	for i := 0; i < len(keys); i++ {
-		keys[i], _ = crypto.GenerateKey()
-	}
-	signer := LatestSignerForChainID(common.Big1)
-
-	// Generate a batch of transactions with overlapping values, but shifted nonces
-	groups := map[common.Address]Transactions{}
-	expectedCount := 0
-	for start, key := range keys {
-		addr := crypto.PubkeyToAddress(key.PublicKey)
-		count := 25
-		for i := 0; i < 25; i++ {
-			var tx *Transaction
-			gasFeeCap := rand.Intn(50)
-			if baseFee == nil {
-				tx = NewTx(&LegacyTx{
-					Nonce:    uint64(start + i),
-					To:       &common.Address{},
-					Value:    big.NewInt(100),
-					Gas:      100,
-					GasPrice: big.NewInt(int64(gasFeeCap)),
-					Data:     nil,
-				})
-			} else {
-				tx = NewTx(&DynamicFeeTx{
-					Nonce:     uint64(start + i),
-					To:        &common.Address{},
-					Value:     big.NewInt(100),
-					Gas:       100,
-					GasFeeCap: big.NewInt(int64(gasFeeCap)),
-					GasTipCap: big.NewInt(int64(rand.Intn(gasFeeCap + 1))),
-					Data:      nil,
-				})
-				if count == 25 && int64(gasFeeCap) < baseFee.Int64() {
-					count = i
-				}
-			}
-			tx, err := SignTx(tx, signer, key)
-			if err != nil {
-				t.Fatalf("failed to sign tx: %s", err)
-			}
-			groups[addr] = append(groups[addr], tx)
-		}
-		expectedCount += count
-	}
-	// Sort the transactions and cross check the nonce ordering
-	txset := NewTransactionsByPriceAndNonce(signer, groups, baseFee)
-
-	txs := Transactions{}
-	for tx := txset.Peek(); tx != nil; tx = txset.Peek() {
-		txs = append(txs, tx)
-		txset.Shift()
-	}
-	if len(txs) != expectedCount {
-		t.Errorf("expected %d transactions, found %d", expectedCount, len(txs))
-	}
-	for i, txi := range txs {
-		fromi, _ := Sender(signer, txi)
-
-		// Make sure the nonce order is valid
-		for j, txj := range txs[i+1:] {
-			fromj, _ := Sender(signer, txj)
-			if fromi == fromj && txi.Nonce() > txj.Nonce() {
-				t.Errorf("invalid nonce ordering: tx #%d (A=%x N=%v) < tx #%d (A=%x N=%v)", i, fromi[:4], txi.Nonce(), i+j, fromj[:4], txj.Nonce())
-			}
-		}
-		// If the next tx has different from account, the price must be lower than the current one
-		if i+1 < len(txs) {
-			next := txs[i+1]
-			fromNext, _ := Sender(signer, next)
-			tip, err := txi.EffectiveGasTip(baseFee)
-			nextTip, nextErr := next.EffectiveGasTip(baseFee)
-			if err != nil || nextErr != nil {
-				t.Errorf("error calculating effective tip")
-			}
-			if fromi != fromNext && tip.Cmp(nextTip) < 0 {
-				t.Errorf("invalid gasprice ordering: tx #%d (A=%x P=%v) < tx #%d (A=%x P=%v)", i, fromi[:4], txi.GasPrice(), i+1, fromNext[:4], next.GasPrice())
-			}
-		}
-	}
-}
-
-// Tests that if multiple transactions have the same price, the ones seen earlier
-// are prioritized to avoid network spam attacks aiming for a specific ordering.
-func TestTransactionTimeSort(t *testing.T) {
-	// Generate a batch of accounts to start with
-	keys := make([]*ecdsa.PrivateKey, 5)
-	for i := 0; i < len(keys); i++ {
-		keys[i], _ = crypto.GenerateKey()
-	}
-	signer := HomesteadSigner{}
-
-	// Generate a batch of transactions with overlapping prices, but different creation times
-	groups := map[common.Address]Transactions{}
-	for start, key := range keys {
-		addr := crypto.PubkeyToAddress(key.PublicKey)
-
-		tx, _ := SignTx(NewTransaction(0, common.Address{}, big.NewInt(100), 100, big.NewInt(1), nil), signer, key)
-		tx.time = time.Unix(0, int64(len(keys)-start))
-
-		groups[addr] = append(groups[addr], tx)
-	}
-	// Sort the transactions and cross check the nonce ordering
-	txset := NewTransactionsByPriceAndNonce(signer, groups, nil)
-
-	txs := Transactions{}
-	for tx := txset.Peek(); tx != nil; tx = txset.Peek() {
-		txs = append(txs, tx)
-		txset.Shift()
-	}
-	if len(txs) != len(keys) {
-		t.Errorf("expected %d transactions, found %d", len(keys), len(txs))
-	}
-	for i, txi := range txs {
-		fromi, _ := Sender(signer, txi)
-		if i+1 < len(txs) {
-			next := txs[i+1]
-			fromNext, _ := Sender(signer, next)
-
-			if txi.GasPrice().Cmp(next.GasPrice()) < 0 {
-				t.Errorf("invalid gasprice ordering: tx #%d (A=%x P=%v) < tx #%d (A=%x P=%v)", i, fromi[:4], txi.GasPrice(), i+1, fromNext[:4], next.GasPrice())
-			}
-			// Make sure time order is ascending if the txs have the same gas price
-			if txi.GasPrice().Cmp(next.GasPrice()) == 0 && txi.time.After(next.time) {
-				t.Errorf("invalid received time ordering: tx #%d (A=%x T=%v) > tx #%d (A=%x T=%v)", i, fromi[:4], txi.time, i+1, fromNext[:4], next.time)
-			}
-		}
-	}
-}
-
-func TestTransactionForward(t *testing.T) {
-	// Generate a batch of accounts to start with
-	keys := make([]*ecdsa.PrivateKey, 5)
-	for i := 0; i < len(keys); i++ {
-		keys[i], _ = crypto.GenerateKey()
-	}
-	signer := HomesteadSigner{}
-
-	// Generate a batch of transactions with overlapping prices, but different creation times
-	groups := map[common.Address]Transactions{}
-	for start, key := range keys {
-		addr := crypto.PubkeyToAddress(key.PublicKey)
-
-		tx, _ := SignTx(NewTransaction(0, common.Address{}, big.NewInt(100), 100, big.NewInt(1), nil), signer, key)
-		tx2, _ := SignTx(NewTransaction(1, common.Address{}, big.NewInt(100), 100, big.NewInt(1), nil), signer, key)
-
-		tx.time = time.Unix(0, int64(len(keys)-start))
-		tx2.time = time.Unix(1, int64(len(keys)-start))
-
-		groups[addr] = append(groups[addr], tx)
-		groups[addr] = append(groups[addr], tx2)
-
-	}
-	// Sort the transactions
-	txset := NewTransactionsByPriceAndNonce(signer, groups, common.Big0)
-	txsetCpy := txset.Copy()
-	txs := Transactions{}
-	for tx := txsetCpy.Peek(); tx != nil; tx = txsetCpy.Peek() {
-		txs = append(txs, tx)
-		txsetCpy.Shift()
-	}
-
-	tmp := txset.Copy()
-	for j := 0; j < 11; j++ {
-		txset = tmp.Copy()
-		txsetCpy = tmp.Copy()
-		i := 0
-		for ; i < j; i++ {
-			txset.Shift()
-		}
-		tx := txset.Peek()
-		if tx == nil {
-			continue
-		}
-		txsetCpy.Forward(tx)
-		txCpy := txsetCpy.Peek()
-		if txCpy == nil {
-			if tx == nil {
-				continue
-			}
-			txset.Shift()
-			if txset.Peek() != nil {
-				t.Errorf("forward got an incorrect result, got %v, want %v", txCpy, tx)
-			} else {
-				continue
-			}
-		}
-		txset.Shift()
-		for ; i < len(txs)-1; i++ {
-			tx = txset.Peek()
-			txCpy = txsetCpy.Peek()
-			if txCpy != tx {
-				t.Errorf("forward got an incorrect result, got %v, want %v", txCpy, tx)
-			}
-			txsetCpy.Shift()
-			txset.Shift()
-		}
-
-	}
-}
-
-=======
->>>>>>> bed84606
 // TestTransactionCoding tests serializing/de-serializing to/from rlp and JSON.
 func TestTransactionCoding(t *testing.T) {
 	key, err := crypto.GenerateKey()
