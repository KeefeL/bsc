// Copyright 2019 The go-ethereum Authors
// This file is part of the go-ethereum library.
//
// The go-ethereum library is free software: you can redistribute it and/or modify
// it under the terms of the GNU Lesser General Public License as published by
// the Free Software Foundation, either version 3 of the License, or
// (at your option) any later version.
//
// The go-ethereum library is distributed in the hope that it will be useful,
// but WITHOUT ANY WARRANTY; without even the implied warranty of
// MERCHANTABILITY or FITNESS FOR A PARTICULAR PURPOSE. See the
// GNU Lesser General Public License for more details.
//
// You should have received a copy of the GNU Lesser General Public License
// along with the go-ethereum library. If not, see <http://www.gnu.org/licenses/>.

package graphql

import (
	"context"
	"encoding/json"
	"fmt"
	"io"
	"math/big"
	"net/http"
	"strings"
	"testing"
	"time"

	"github.com/ethereum/go-ethereum/common"
	"github.com/ethereum/go-ethereum/consensus"
	"github.com/ethereum/go-ethereum/consensus/beacon"
	"github.com/ethereum/go-ethereum/consensus/ethash"
	"github.com/ethereum/go-ethereum/core"
	"github.com/ethereum/go-ethereum/core/rawdb"
	"github.com/ethereum/go-ethereum/core/types"
	"github.com/ethereum/go-ethereum/core/vm"
	"github.com/ethereum/go-ethereum/crypto"
	"github.com/ethereum/go-ethereum/eth"
	"github.com/ethereum/go-ethereum/eth/ethconfig"
	"github.com/ethereum/go-ethereum/eth/filters"
	"github.com/ethereum/go-ethereum/node"
	"github.com/ethereum/go-ethereum/params"

	"github.com/stretchr/testify/assert"
)

func TestBuildSchema(t *testing.T) {
	ddir := t.TempDir()
	// Copy config
	conf := node.DefaultConfig
	conf.DataDir = ddir
	stack, err := node.New(&conf)
	if err != nil {
		t.Fatalf("could not create new node: %v", err)
	}
	defer stack.Close()
	// Make sure the schema can be parsed and matched up to the object model.
	if _, err := newHandler(stack, nil, nil, []string{}, []string{}); err != nil {
		t.Errorf("Could not construct GraphQL handler: %v", err)
	}
}

// Tests that a graphQL request is successfully handled when graphql is enabled on the specified endpoint
func TestGraphQLBlockSerialization(t *testing.T) {
	stack := createNode(t)
	defer stack.Close()
	genesis := &core.Genesis{
		Config:     params.AllEthashProtocolChanges,
		GasLimit:   11500000,
		Difficulty: big.NewInt(1048576),
	}
	newGQLService(t, stack, false, genesis, 10, func(i int, gen *core.BlockGen) {})
	// start node
	if err := stack.Start(); err != nil {
		t.Fatalf("could not start node: %v", err)
	}

	for i, tt := range []struct {
		body string
		want string
		code int
	}{
		{ // Should return latest block
			body: `{"query": "{block{number}}","variables": null}`,
			want: `{"data":{"block":{"number":"0xa"}}}`,
			code: 200,
		},
		{ // Should return info about latest block
			body: `{"query": "{block{number,gasUsed,gasLimit}}","variables": null}`,
			want: `{"data":{"block":{"number":"0xa","gasUsed":"0x0","gasLimit":"0xaf79e0"}}}`,
			code: 200,
		},
		{
			body: `{"query": "{block(number:0){number,gasUsed,gasLimit}}","variables": null}`,
			want: `{"data":{"block":{"number":"0x0","gasUsed":"0x0","gasLimit":"0xaf79e0"}}}`,
			code: 200,
		},
		{
			body: `{"query": "{block(number:-1){number,gasUsed,gasLimit}}","variables": null}`,
			want: `{"data":{"block":null}}`,
			code: 200,
		},
		{
			body: `{"query": "{block(number:-500){number,gasUsed,gasLimit}}","variables": null}`,
			want: `{"data":{"block":null}}`,
			code: 200,
		},
		{
			body: `{"query": "{block(number:\"0\"){number,gasUsed,gasLimit}}","variables": null}`,
			want: `{"data":{"block":{"number":"0x0","gasUsed":"0x0","gasLimit":"0xaf79e0"}}}`,
			code: 200,
		},
		{
			body: `{"query": "{block(number:\"-33\"){number,gasUsed,gasLimit}}","variables": null}`,
			want: `{"data":{"block":null}}`,
			code: 200,
		},
		{
			body: `{"query": "{block(number:\"1337\"){number,gasUsed,gasLimit}}","variables": null}`,
			want: `{"data":{"block":null}}`,
			code: 200,
		},
		{
			body: `{"query": "{block(number:\"0x0\"){number,gasUsed,gasLimit}}","variables": null}`,
			want: `{"data":{"block":{"number":"0x0","gasUsed":"0x0","gasLimit":"0xaf79e0"}}}`,
			//want: `{"errors":[{"message":"strconv.ParseInt: parsing \"0x0\": invalid syntax"}],"data":{}}`,
			code: 200,
		},
		{
			body: `{"query": "{block(number:\"a\"){number,gasUsed,gasLimit}}","variables": null}`,
			want: `{"errors":[{"message":"strconv.ParseInt: parsing \"a\": invalid syntax"}],"data":{}}`,
			code: 400,
		},
		{
			body: `{"query": "{bleh{number}}","variables": null}"`,
			want: `{"errors":[{"message":"Cannot query field \"bleh\" on type \"Query\".","locations":[{"line":1,"column":2}]}]}`,
			code: 400,
		},
		// should return `estimateGas` as decimal
		{
			body: `{"query": "{block{ estimateGas(data:{}) }}"}`,
			want: `{"data":{"block":{"estimateGas":"0xd221"}}}`,
			code: 200,
		},
		// should return `status` as decimal
		{
			body: `{"query": "{block {number call (data : {from : \"0xa94f5374fce5edbc8e2a8697c15331677e6ebf0b\", to: \"0x6295ee1b4f6dd65047762f924ecd367c17eabf8f\", data :\"0x12a7b914\"}){data status}}}"}`,
			want: `{"data":{"block":{"number":"0xa","call":{"data":"0x","status":"0x1"}}}}`,
			code: 200,
		},
		{
			body: `{"query": "{blocks {number}}"}`,
			want: `{"errors":[{"message":"from block number must be specified","path":["blocks"]}],"data":null}`,
			code: 400,
		},
	} {
		resp, err := http.Post(fmt.Sprintf("%s/graphql", stack.HTTPEndpoint()), "application/json", strings.NewReader(tt.body))
		if err != nil {
			t.Fatalf("could not post: %v", err)
		}
		bodyBytes, err := io.ReadAll(resp.Body)
		resp.Body.Close()
		if err != nil {
			t.Fatalf("could not read from response body: %v", err)
		}
		if have := string(bodyBytes); have != tt.want {
			t.Errorf("testcase %d %s,\nhave:\n%v\nwant:\n%v", i, tt.body, have, tt.want)
		}
		if tt.code != resp.StatusCode {
			t.Errorf("testcase %d %s,\nwrong statuscode, have: %v, want: %v", i, tt.body, resp.StatusCode, tt.code)
		}
		if ctype := resp.Header.Get("Content-Type"); ctype != "application/json" {
			t.Errorf("testcase %d \nwrong Content-Type, have: %v, want: %v", i, ctype, "application/json")
		}
	}
}

func TestGraphQLBlockSerializationEIP2718(t *testing.T) {
	// Account for signing txes
	var (
		key, _  = crypto.HexToECDSA("b71c71a67e1177ad4e901695e1b4b9ee17ae16c6668d313eac2f96dbcda3f291")
		address = crypto.PubkeyToAddress(key.PublicKey)
		funds   = big.NewInt(1000000000000000)
		dad     = common.HexToAddress("0x0000000000000000000000000000000000000dad")
	)
	stack := createNode(t)
	defer stack.Close()
	genesis := &core.Genesis{
		Config:     params.AllEthashProtocolChanges,
		GasLimit:   11500000,
		Difficulty: big.NewInt(1048576),
		Alloc: types.GenesisAlloc{
			address: {Balance: funds},
			// The address 0xdad sloads 0x00 and 0x01
			dad: {
				Code:    []byte{byte(vm.PC), byte(vm.PC), byte(vm.SLOAD), byte(vm.SLOAD)},
				Nonce:   0,
				Balance: big.NewInt(0),
			},
		},
		BaseFee: big.NewInt(params.InitialBaseFee),
	}
	signer := types.LatestSigner(genesis.Config)
	newGQLService(t, stack, false, genesis, 1, func(i int, gen *core.BlockGen) {
		gen.SetCoinbase(common.Address{1})
		tx, _ := types.SignNewTx(key, signer, &types.LegacyTx{
			Nonce:    uint64(0),
			To:       &dad,
			Value:    big.NewInt(100),
			Gas:      50000,
			GasPrice: big.NewInt(params.InitialBaseFee),
		})
		gen.AddTx(tx)
		tx, _ = types.SignNewTx(key, signer, &types.AccessListTx{
			ChainID:  genesis.Config.ChainID,
			Nonce:    uint64(1),
			To:       &dad,
			Gas:      30000,
			GasPrice: big.NewInt(params.InitialBaseFee),
			Value:    big.NewInt(50),
			AccessList: types.AccessList{{
				Address:     dad,
				StorageKeys: []common.Hash{{0}},
			}},
		})
		gen.AddTx(tx)
	})
	// start node
	if err := stack.Start(); err != nil {
		t.Fatalf("could not start node: %v", err)
	}

	for i, tt := range []struct {
		body string
		want string
		code int
	}{
		{
			body: `{"query": "{block {number transactions { from { address } to { address } value hash type accessList { address storageKeys } index}}}"}`,
			want: `{"data":{"block":{"number":"0x1","transactions":[{"from":{"address":"0x71562b71999873db5b286df957af199ec94617f7"},"to":{"address":"0x0000000000000000000000000000000000000dad"},"value":"0x64","hash":"0xd864c9d7d37fade6b70164740540c06dd58bb9c3f6b46101908d6339db6a6a7b","type":"0x0","accessList":[],"index":"0x0"},{"from":{"address":"0x71562b71999873db5b286df957af199ec94617f7"},"to":{"address":"0x0000000000000000000000000000000000000dad"},"value":"0x32","hash":"0x19b35f8187b4e15fb59a9af469dca5dfa3cd363c11d372058c12f6482477b474","type":"0x1","accessList":[{"address":"0x0000000000000000000000000000000000000dad","storageKeys":["0x0000000000000000000000000000000000000000000000000000000000000000"]}],"index":"0x1"}]}}}`,
			code: 200,
		},
	} {
		resp, err := http.Post(fmt.Sprintf("%s/graphql", stack.HTTPEndpoint()), "application/json", strings.NewReader(tt.body))
		if err != nil {
			t.Fatalf("could not post: %v", err)
		}
		bodyBytes, err := io.ReadAll(resp.Body)
		resp.Body.Close()
		if err != nil {
			t.Fatalf("could not read from response body: %v", err)
		}
		if have := string(bodyBytes); have != tt.want {
			t.Errorf("testcase %d %s,\nhave:\n%v\nwant:\n%v", i, tt.body, have, tt.want)
		}
		if tt.code != resp.StatusCode {
			t.Errorf("testcase %d %s,\nwrong statuscode, have: %v, want: %v", i, tt.body, resp.StatusCode, tt.code)
		}
	}
}

// Tests that a graphQL request is not handled successfully when graphql is not enabled on the specified endpoint
func TestGraphQLHTTPOnSamePort_GQLRequest_Unsuccessful(t *testing.T) {
	stack := createNode(t)
	defer stack.Close()
	if err := stack.Start(); err != nil {
		t.Fatalf("could not start node: %v", err)
	}
	body := strings.NewReader(`{"query": "{block{number}}","variables": null}`)
	resp, err := http.Post(fmt.Sprintf("%s/graphql", stack.HTTPEndpoint()), "application/json", body)
	if err != nil {
		t.Fatalf("could not post: %v", err)
	}
	resp.Body.Close()
	// make sure the request is not handled successfully
	assert.Equal(t, http.StatusNotFound, resp.StatusCode)
}

func TestGraphQLConcurrentResolvers(t *testing.T) {
	var (
		key, _  = crypto.GenerateKey()
		addr    = crypto.PubkeyToAddress(key.PublicKey)
		dadStr  = "0x0000000000000000000000000000000000000dad"
		dad     = common.HexToAddress(dadStr)
		genesis = &core.Genesis{
			Config:     params.AllEthashProtocolChanges,
			GasLimit:   11500000,
			Difficulty: big.NewInt(1048576),
			Alloc: types.GenesisAlloc{
				addr: {Balance: big.NewInt(params.Ether)},
				dad: {
					// LOG0(0, 0), LOG0(0, 0), RETURN(0, 0)
					Code:    common.Hex2Bytes("60006000a060006000a060006000f3"),
					Nonce:   0,
					Balance: big.NewInt(0),
				},
			},
		}
		signer = types.LatestSigner(genesis.Config)
		stack  = createNode(t)
	)
	defer stack.Close()

	var tx *types.Transaction
	handler, chain := newGQLService(t, stack, false, genesis, 1, func(i int, gen *core.BlockGen) {
		tx, _ = types.SignNewTx(key, signer, &types.LegacyTx{To: &dad, Gas: 100000, GasPrice: big.NewInt(params.InitialBaseFee)})
		gen.AddTx(tx)
		tx, _ = types.SignNewTx(key, signer, &types.LegacyTx{To: &dad, Nonce: 1, Gas: 100000, GasPrice: big.NewInt(params.InitialBaseFee)})
		gen.AddTx(tx)
		tx, _ = types.SignNewTx(key, signer, &types.LegacyTx{To: &dad, Nonce: 2, Gas: 100000, GasPrice: big.NewInt(params.InitialBaseFee)})
		gen.AddTx(tx)
	})
	// start node
	if err := stack.Start(); err != nil {
		t.Fatalf("could not start node: %v", err)
	}

	for i, tt := range []struct {
		body string
		want string
	}{
		// Multiple txes race to get/set the block hash.
		{
			body: "{block { transactions { logs { account { address } } } } }",
			want: fmt.Sprintf(`{"block":{"transactions":[{"logs":[{"account":{"address":"%s"}},{"account":{"address":"%s"}}]},{"logs":[{"account":{"address":"%s"}},{"account":{"address":"%s"}}]},{"logs":[{"account":{"address":"%s"}},{"account":{"address":"%s"}}]}]}}`, dadStr, dadStr, dadStr, dadStr, dadStr, dadStr),
		},
		// Multiple fields of a tx race to resolve it. Happens in this case
		// because resolving the tx body belonging to a log is delayed.
		{
			body: `{block { logs(filter: {}) { transaction { nonce value gasPrice }}}}`,
			want: `{"block":{"logs":[{"transaction":{"nonce":"0x0","value":"0x0","gasPrice":"0x3b9aca00"}},{"transaction":{"nonce":"0x0","value":"0x0","gasPrice":"0x3b9aca00"}},{"transaction":{"nonce":"0x1","value":"0x0","gasPrice":"0x3b9aca00"}},{"transaction":{"nonce":"0x1","value":"0x0","gasPrice":"0x3b9aca00"}},{"transaction":{"nonce":"0x2","value":"0x0","gasPrice":"0x3b9aca00"}},{"transaction":{"nonce":"0x2","value":"0x0","gasPrice":"0x3b9aca00"}}]}}`,
		},
		// Multiple txes of a block race to set/retrieve receipts of a block.
		{
			body: "{block { transactions { status gasUsed } } }",
			want: `{"block":{"transactions":[{"status":"0x1","gasUsed":"0x5508"},{"status":"0x1","gasUsed":"0x5508"},{"status":"0x1","gasUsed":"0x5508"}]}}`,
		},
		// Multiple fields of block race to resolve header and body.
		{
			body: "{ block { number hash gasLimit ommerCount transactionCount } }",
			want: fmt.Sprintf(`{"block":{"number":"0x1","hash":"%s","gasLimit":"0xaf79e0","ommerCount":"0x0","transactionCount":"0x3"}}`, chain[len(chain)-1].Hash()),
		},
		// Multiple fields of a block race to resolve the header and body.
		{
			body: fmt.Sprintf(`{ transaction(hash: "%s") { block { number hash gasLimit ommerCount transactionCount } } }`, tx.Hash()),
			want: fmt.Sprintf(`{"transaction":{"block":{"number":"0x1","hash":"%s","gasLimit":"0xaf79e0","ommerCount":"0x0","transactionCount":"0x3"}}}`, chain[len(chain)-1].Hash()),
		},
		// Account fields race the resolve the state object.
		{
			body: fmt.Sprintf(`{ block { account(address: "%s") { balance transactionCount code } } }`, dadStr),
			want: `{"block":{"account":{"balance":"0x0","transactionCount":"0x0","code":"0x60006000a060006000a060006000f3"}}}`,
		},
		// Test values for a non-existent account.
		{
			body: fmt.Sprintf(`{ block { account(address: "%s") { balance transactionCount code } } }`, "0x1111111111111111111111111111111111111111"),
			want: `{"block":{"account":{"balance":"0x0","transactionCount":"0x0","code":"0x"}}}`,
		},
	} {
		res := handler.Schema.Exec(context.Background(), tt.body, "", map[string]interface{}{})
		if res.Errors != nil {
			t.Fatalf("failed to execute query for testcase #%d: %v", i, res.Errors)
		}
		have, err := json.Marshal(res.Data)
		if err != nil {
			t.Fatalf("failed to encode graphql response for testcase #%d: %s", i, err)
		}
		if string(have) != tt.want {
			t.Errorf("response unmatch for testcase #%d.\nExpected:\n%s\nGot:\n%s\n", i, tt.want, have)
		}
	}
}

func TestWithdrawals(t *testing.T) {
	var (
		key, _ = crypto.GenerateKey()
		addr   = crypto.PubkeyToAddress(key.PublicKey)

		genesis = &core.Genesis{
			Config:     params.AllEthashProtocolChanges,
			GasLimit:   11500000,
			Difficulty: common.Big1,
			Alloc: types.GenesisAlloc{
				addr: {Balance: big.NewInt(params.Ether)},
			},
		}
		signer = types.LatestSigner(genesis.Config)
		stack  = createNode(t)
	)
	defer stack.Close()

	handler, _ := newGQLService(t, stack, true, genesis, 1, func(i int, gen *core.BlockGen) {
		tx, _ := types.SignNewTx(key, signer, &types.LegacyTx{To: &common.Address{}, Gas: 100000, GasPrice: big.NewInt(params.InitialBaseFee)})
		gen.AddTx(tx)
		gen.AddWithdrawal(&types.Withdrawal{
			Validator: 5,
			Address:   common.Address{},
			Amount:    10,
		})
	})
	// start node
	if err := stack.Start(); err != nil {
		t.Fatalf("could not start node: %v", err)
	}

	for i, tt := range []struct {
		body string
		want string
	}{
		// Genesis block has no withdrawals.
		{
			body: "{block(number: 0) { withdrawalsRoot withdrawals { index } } }",
			want: `{"block":{"withdrawalsRoot":null,"withdrawals":null}}`,
		},
		{
			body: "{block(number: 1) { withdrawalsRoot withdrawals { validator amount } } }",
			want: `{"block":{"withdrawalsRoot":"0x8418fc1a48818928f6692f148e9b10e99a88edc093b095cb8ca97950284b553d","withdrawals":[{"validator":"0x5","amount":"0xa"}]}}`,
		},
	} {
		res := handler.Schema.Exec(context.Background(), tt.body, "", map[string]interface{}{})
		if res.Errors != nil {
			t.Fatalf("failed to execute query for testcase #%d: %v", i, res.Errors)
		}
		have, err := json.Marshal(res.Data)
		if err != nil {
			t.Fatalf("failed to encode graphql response for testcase #%d: %s", i, err)
		}
		if string(have) != tt.want {
			t.Errorf("response unmatch for testcase #%d.\nhave:\n%s\nwant:\n%s", i, have, tt.want)
		}
	}
}

func createNode(t *testing.T) *node.Node {
	stack, err := node.New(&node.Config{
		HTTPHost:     "127.0.0.1",
		HTTPPort:     0,
		WSHost:       "127.0.0.1",
		WSPort:       0,
		HTTPTimeouts: node.DefaultConfig.HTTPTimeouts,
	})
	if err != nil {
		t.Fatalf("could not create node: %v", err)
	}
	return stack
}

func newGQLService(t *testing.T, stack *node.Node, shanghai bool, gspec *core.Genesis, genBlocks int, genfunc func(i int, gen *core.BlockGen)) (*handler, []*types.Block) {
	ethConf := &ethconfig.Config{
		Genesis:        gspec,
		NetworkId:      1337,
		TrieCleanCache: 5,
		TrieDirtyCache: 5,
		TrieTimeout:    60 * time.Minute,
		SnapshotCache:  5,
<<<<<<< HEAD
=======
		RPCGasCap:      1000000,
>>>>>>> f3c696fa
		StateScheme:    rawdb.HashScheme,
	}
	var engine consensus.Engine = ethash.NewFaker()
	if shanghai {
		engine = beacon.NewFaker()
		chainCfg := gspec.Config
		chainCfg.TerminalTotalDifficultyPassed = true
		chainCfg.TerminalTotalDifficulty = common.Big0
		// GenerateChain will increment timestamps by 10.
		// Shanghai upgrade at block 1.
		shanghaiTime := uint64(5)
		chainCfg.ShanghaiTime = &shanghaiTime
	}
	ethBackend, err := eth.New(stack, ethConf)
	if err != nil {
		t.Fatalf("could not create eth backend: %v", err)
	}
	// Create some blocks and import them
	chain, _ := core.GenerateChain(params.AllEthashProtocolChanges, ethBackend.BlockChain().Genesis(),
		engine, ethBackend.ChainDb(), genBlocks, genfunc)
	_, err = ethBackend.BlockChain().InsertChain(chain)
	if err != nil {
		t.Fatalf("could not create import blocks: %v", err)
	}
	// Set up handler
	filterSystem := filters.NewFilterSystem(ethBackend.APIBackend, filters.Config{})
	handler, err := newHandler(stack, ethBackend.APIBackend, filterSystem, []string{}, []string{})
	if err != nil {
		t.Fatalf("could not create graphql service: %v", err)
	}
	return handler, chain
}<|MERGE_RESOLUTION|>--- conflicted
+++ resolved
@@ -453,10 +453,7 @@
 		TrieDirtyCache: 5,
 		TrieTimeout:    60 * time.Minute,
 		SnapshotCache:  5,
-<<<<<<< HEAD
-=======
 		RPCGasCap:      1000000,
->>>>>>> f3c696fa
 		StateScheme:    rawdb.HashScheme,
 	}
 	var engine consensus.Engine = ethash.NewFaker()
