// Copyright 2017 The go-ethereum Authors
// This file is part of the go-ethereum library.
//
// The go-ethereum library is free software: you can redistribute it and/or modify
// it under the terms of the GNU Lesser General Public License as published by
// the Free Software Foundation, either version 3 of the License, or
// (at your option) any later version.
//
// The go-ethereum library is distributed in the hope that it will be useful,
// but WITHOUT ANY WARRANTY; without even the implied warranty of
// MERCHANTABILITY or FITNESS FOR A PARTICULAR PURPOSE. See the
// GNU Lesser General Public License for more details.
//
// You should have received a copy of the GNU Lesser General Public License
// along with the go-ethereum library. If not, see <http://www.gnu.org/licenses/>.

// Package ethash implements the ethash proof-of-work consensus engine.
package ethash

import (
	"time"

<<<<<<< HEAD
	"github.com/edsrzf/mmap-go"
	"github.com/ethereum/go-ethereum/common/gopool"
=======
>>>>>>> bed84606
	"github.com/ethereum/go-ethereum/consensus"
	"github.com/ethereum/go-ethereum/core/types"
	"github.com/ethereum/go-ethereum/rpc"
)

// Ethash is a consensus engine based on proof-of-work implementing the ethash
// algorithm.
type Ethash struct {
	fakeFail  *uint64        // Block number which fails PoW check even in fake mode
	fakeDelay *time.Duration // Time delay to sleep for before returning from verify
	fakeFull  bool           // Accepts everything as valid
}

// NewFaker creates an ethash consensus engine with a fake PoW scheme that accepts
// all blocks' seal as valid, though they still have to conform to the Ethereum
// consensus rules.
func NewFaker() *Ethash {
	return new(Ethash)
}

// NewFakeFailer creates a ethash consensus engine with a fake PoW scheme that
// accepts all blocks as valid apart from the single one specified, though they
// still have to conform to the Ethereum consensus rules.
func NewFakeFailer(fail uint64) *Ethash {
	return &Ethash{
		fakeFail: &fail,
	}
}

// NewFakeDelayer creates a ethash consensus engine with a fake PoW scheme that
// accepts all blocks as valid, but delays verifications by some time, though
// they still have to conform to the Ethereum consensus rules.
func NewFakeDelayer(delay time.Duration) *Ethash {
	return &Ethash{
		fakeDelay: &delay,
	}
}

// NewFullFaker creates an ethash consensus engine with a full fake scheme that
// accepts all blocks as valid, without checking any consensus rules whatsoever.
func NewFullFaker() *Ethash {
	return &Ethash{
		fakeFull: true,
	}
}

// Close closes the exit channel to notify all backend threads exiting.
func (ethash *Ethash) Close() error {
	return nil
}

<<<<<<< HEAD
// cache tries to retrieve a verification cache for the specified block number
// by first checking against a list of in-memory caches, then against caches
// stored on disk, and finally generating one if none can be found.
func (ethash *Ethash) cache(block uint64) *cache {
	epoch := block / epochLength
	currentI, futureI := ethash.caches.get(epoch)
	current := currentI.(*cache)

	// Wait for generation finish.
	current.generate(ethash.config.CacheDir, ethash.config.CachesOnDisk, ethash.config.CachesLockMmap, ethash.config.PowMode == ModeTest)

	// If we need a new future cache, now's a good time to regenerate it.
	if futureI != nil {
		future := futureI.(*cache)
		go future.generate(ethash.config.CacheDir, ethash.config.CachesOnDisk, ethash.config.CachesLockMmap, ethash.config.PowMode == ModeTest)
	}
	return current
}

// dataset tries to retrieve a mining dataset for the specified block number
// by first checking against a list of in-memory datasets, then against DAGs
// stored on disk, and finally generating one if none can be found.
//
// If async is specified, not only the future but the current DAG is also
// generates on a background thread.
func (ethash *Ethash) dataset(block uint64, async bool) *dataset {
	// Retrieve the requested ethash dataset
	epoch := block / epochLength
	currentI, futureI := ethash.datasets.get(epoch)
	current := currentI.(*dataset)

	// If async is specified, generate everything in a background thread
	if async && !current.generated() {
		gopool.Submit(func() {
			current.generate(ethash.config.DatasetDir, ethash.config.DatasetsOnDisk, ethash.config.DatasetsLockMmap, ethash.config.PowMode == ModeTest)

			if futureI != nil {
				future := futureI.(*dataset)
				future.generate(ethash.config.DatasetDir, ethash.config.DatasetsOnDisk, ethash.config.DatasetsLockMmap, ethash.config.PowMode == ModeTest)
			}
		})
	} else {
		// Either blocking generation was requested, or already done
		current.generate(ethash.config.DatasetDir, ethash.config.DatasetsOnDisk, ethash.config.DatasetsLockMmap, ethash.config.PowMode == ModeTest)

		if futureI != nil {
			future := futureI.(*dataset)
			go future.generate(ethash.config.DatasetDir, ethash.config.DatasetsOnDisk, ethash.config.DatasetsLockMmap, ethash.config.PowMode == ModeTest)
		}
	}
	return current
}

// Threads returns the number of mining threads currently enabled. This doesn't
// necessarily mean that mining is running!
func (ethash *Ethash) Threads() int {
	ethash.lock.Lock()
	defer ethash.lock.Unlock()

	return ethash.threads
}

// SetThreads updates the number of mining threads currently enabled. Calling
// this method does not start mining, only sets the thread count. If zero is
// specified, the miner will use all cores of the machine. Setting a thread
// count below zero is allowed and will cause the miner to idle, without any
// work being done.
func (ethash *Ethash) SetThreads(threads int) {
	ethash.lock.Lock()
	defer ethash.lock.Unlock()

	// If we're running a shared PoW, set the thread count on that instead
	if ethash.shared != nil {
		ethash.shared.SetThreads(threads)
		return
	}
	// Update the threads and ping any running seal to pull in any changes
	ethash.threads = threads
	select {
	case ethash.update <- struct{}{}:
	default:
	}
}

// Hashrate implements PoW, returning the measured rate of the search invocations
// per second over the last minute.
// Note the returned hashrate includes local hashrate, but also includes the total
// hashrate of all remote miner.
func (ethash *Ethash) Hashrate() float64 {
	// Short circuit if we are run the ethash in normal/test mode.
	if ethash.config.PowMode != ModeNormal && ethash.config.PowMode != ModeTest {
		return ethash.hashrate.Rate1()
	}
	var res = make(chan uint64, 1)

	select {
	case ethash.remote.fetchRateCh <- res:
	case <-ethash.remote.exitCh:
		// Return local hashrate only if ethash is stopped.
		return ethash.hashrate.Rate1()
	}

	// Gather total submitted hash rate of remote sealers.
	return ethash.hashrate.Rate1() + float64(<-res)
}

// APIs implements consensus.Engine, returning the user facing RPC APIs.
=======
// APIs implements consensus.Engine, returning no APIs as ethash is an empty
// shell in the post-merge world.
>>>>>>> bed84606
func (ethash *Ethash) APIs(chain consensus.ChainHeaderReader) []rpc.API {
	return []rpc.API{}
}

// Seal generates a new sealing request for the given input block and pushes
// the result into the given channel. For the ethash engine, this method will
// just panic as sealing is not supported anymore.
func (ethash *Ethash) Seal(chain consensus.ChainHeaderReader, block *types.Block, results chan<- *types.Block, stop <-chan struct{}) error {
	panic("ethash (pow) sealing not supported any more")
}<|MERGE_RESOLUTION|>--- conflicted
+++ resolved
@@ -20,11 +20,7 @@
 import (
 	"time"
 
-<<<<<<< HEAD
-	"github.com/edsrzf/mmap-go"
-	"github.com/ethereum/go-ethereum/common/gopool"
-=======
->>>>>>> bed84606
+
 	"github.com/ethereum/go-ethereum/consensus"
 	"github.com/ethereum/go-ethereum/core/types"
 	"github.com/ethereum/go-ethereum/rpc"
@@ -76,118 +72,8 @@
 	return nil
 }
 
-<<<<<<< HEAD
-// cache tries to retrieve a verification cache for the specified block number
-// by first checking against a list of in-memory caches, then against caches
-// stored on disk, and finally generating one if none can be found.
-func (ethash *Ethash) cache(block uint64) *cache {
-	epoch := block / epochLength
-	currentI, futureI := ethash.caches.get(epoch)
-	current := currentI.(*cache)
-
-	// Wait for generation finish.
-	current.generate(ethash.config.CacheDir, ethash.config.CachesOnDisk, ethash.config.CachesLockMmap, ethash.config.PowMode == ModeTest)
-
-	// If we need a new future cache, now's a good time to regenerate it.
-	if futureI != nil {
-		future := futureI.(*cache)
-		go future.generate(ethash.config.CacheDir, ethash.config.CachesOnDisk, ethash.config.CachesLockMmap, ethash.config.PowMode == ModeTest)
-	}
-	return current
-}
-
-// dataset tries to retrieve a mining dataset for the specified block number
-// by first checking against a list of in-memory datasets, then against DAGs
-// stored on disk, and finally generating one if none can be found.
-//
-// If async is specified, not only the future but the current DAG is also
-// generates on a background thread.
-func (ethash *Ethash) dataset(block uint64, async bool) *dataset {
-	// Retrieve the requested ethash dataset
-	epoch := block / epochLength
-	currentI, futureI := ethash.datasets.get(epoch)
-	current := currentI.(*dataset)
-
-	// If async is specified, generate everything in a background thread
-	if async && !current.generated() {
-		gopool.Submit(func() {
-			current.generate(ethash.config.DatasetDir, ethash.config.DatasetsOnDisk, ethash.config.DatasetsLockMmap, ethash.config.PowMode == ModeTest)
-
-			if futureI != nil {
-				future := futureI.(*dataset)
-				future.generate(ethash.config.DatasetDir, ethash.config.DatasetsOnDisk, ethash.config.DatasetsLockMmap, ethash.config.PowMode == ModeTest)
-			}
-		})
-	} else {
-		// Either blocking generation was requested, or already done
-		current.generate(ethash.config.DatasetDir, ethash.config.DatasetsOnDisk, ethash.config.DatasetsLockMmap, ethash.config.PowMode == ModeTest)
-
-		if futureI != nil {
-			future := futureI.(*dataset)
-			go future.generate(ethash.config.DatasetDir, ethash.config.DatasetsOnDisk, ethash.config.DatasetsLockMmap, ethash.config.PowMode == ModeTest)
-		}
-	}
-	return current
-}
-
-// Threads returns the number of mining threads currently enabled. This doesn't
-// necessarily mean that mining is running!
-func (ethash *Ethash) Threads() int {
-	ethash.lock.Lock()
-	defer ethash.lock.Unlock()
-
-	return ethash.threads
-}
-
-// SetThreads updates the number of mining threads currently enabled. Calling
-// this method does not start mining, only sets the thread count. If zero is
-// specified, the miner will use all cores of the machine. Setting a thread
-// count below zero is allowed and will cause the miner to idle, without any
-// work being done.
-func (ethash *Ethash) SetThreads(threads int) {
-	ethash.lock.Lock()
-	defer ethash.lock.Unlock()
-
-	// If we're running a shared PoW, set the thread count on that instead
-	if ethash.shared != nil {
-		ethash.shared.SetThreads(threads)
-		return
-	}
-	// Update the threads and ping any running seal to pull in any changes
-	ethash.threads = threads
-	select {
-	case ethash.update <- struct{}{}:
-	default:
-	}
-}
-
-// Hashrate implements PoW, returning the measured rate of the search invocations
-// per second over the last minute.
-// Note the returned hashrate includes local hashrate, but also includes the total
-// hashrate of all remote miner.
-func (ethash *Ethash) Hashrate() float64 {
-	// Short circuit if we are run the ethash in normal/test mode.
-	if ethash.config.PowMode != ModeNormal && ethash.config.PowMode != ModeTest {
-		return ethash.hashrate.Rate1()
-	}
-	var res = make(chan uint64, 1)
-
-	select {
-	case ethash.remote.fetchRateCh <- res:
-	case <-ethash.remote.exitCh:
-		// Return local hashrate only if ethash is stopped.
-		return ethash.hashrate.Rate1()
-	}
-
-	// Gather total submitted hash rate of remote sealers.
-	return ethash.hashrate.Rate1() + float64(<-res)
-}
-
-// APIs implements consensus.Engine, returning the user facing RPC APIs.
-=======
 // APIs implements consensus.Engine, returning no APIs as ethash is an empty
 // shell in the post-merge world.
->>>>>>> bed84606
 func (ethash *Ethash) APIs(chain consensus.ChainHeaderReader) []rpc.API {
 	return []rpc.API{}
 }
