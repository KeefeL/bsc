// Copyright 2021 The go-ethereum Authors
// This file is part of the go-ethereum library.
//
// The go-ethereum library is free software: you can redistribute it and/or modify
// it under the terms of the GNU Lesser General Public License as published by
// the Free Software Foundation, either version 3 of the License, or
// (at your option) any later version.
//
// The go-ethereum library is distributed in the hope that it will be useful,
// but WITHOUT ANY WARRANTY; without even the implied warranty of
// MERCHANTABILITY or FITNESS FOR A PARTICULAR PURPOSE. See the
// GNU Lesser General Public License for more details.
//
// You should have received a copy of the GNU Lesser General Public License
// along with the go-ethereum library. If not, see <http://www.gnu.org/licenses/>.

package beacon

import (
	"errors"
	"fmt"
	"math/big"
	"time"

	"github.com/ethereum/go-ethereum/common"
	"github.com/ethereum/go-ethereum/consensus"
	"github.com/ethereum/go-ethereum/consensus/misc/eip1559"
	"github.com/ethereum/go-ethereum/consensus/misc/eip4844"
	"github.com/ethereum/go-ethereum/core/state"
	"github.com/ethereum/go-ethereum/core/tracing"
	"github.com/ethereum/go-ethereum/core/types"
	"github.com/ethereum/go-ethereum/core/vm"
	"github.com/ethereum/go-ethereum/params"
	"github.com/ethereum/go-ethereum/rpc"
	"github.com/ethereum/go-ethereum/trie"
	"github.com/holiman/uint256"
)

// Proof-of-stake protocol constants.
var (
	beaconDifficulty = common.Big0          // The default block difficulty in the beacon consensus
	beaconNonce      = types.EncodeNonce(0) // The default block nonce in the beacon consensus
)

// Various error messages to mark blocks invalid. These should be private to
// prevent engine specific errors from being referenced in the remainder of the
// codebase, inherently breaking if the engine is swapped out. Please put common
// error types into the consensus package.
var (
	errTooManyUncles    = errors.New("too many uncles")
	errInvalidNonce     = errors.New("invalid nonce")
	errInvalidUncleHash = errors.New("invalid uncle hash")
	errInvalidTimestamp = errors.New("invalid timestamp")
)

// Beacon is a consensus engine that combines the eth1 consensus and proof-of-stake
// algorithm. There is a special flag inside to decide whether to use legacy consensus
// rules or new rules. The transition rule is described in the eth1/2 merge spec.
// https://github.com/ethereum/EIPs/blob/master/EIPS/eip-3675.md
//
// The beacon here is a half-functional consensus engine with partial functions which
// is only used for necessary consensus checks. The legacy consensus engine can be any
// engine implements the consensus interface (except the beacon itself).
type Beacon struct {
	ethone consensus.Engine // Original consensus engine used in eth1, e.g. ethash or clique
}

// New creates a consensus engine with the given embedded eth1 engine.
func New(ethone consensus.Engine) *Beacon {
	if _, ok := ethone.(*Beacon); ok {
		panic("nested consensus engine")
	}
	return &Beacon{ethone: ethone}
}

// Author implements consensus.Engine, returning the verified author of the block.
func (beacon *Beacon) Author(header *types.Header) (common.Address, error) {
	if !beacon.IsPoSHeader(header) {
		return beacon.ethone.Author(header)
	}
	return header.Coinbase, nil
}

// VerifyHeader checks whether a header conforms to the consensus rules of the
// stock Ethereum consensus engine.
func (beacon *Beacon) VerifyHeader(chain consensus.ChainHeaderReader, header *types.Header) error {
	reached, err := IsTTDReached(chain, header.ParentHash, header.Number.Uint64()-1)
	if err != nil {
		return err
	}
	if !reached {
		return beacon.ethone.VerifyHeader(chain, header)
	}
	// Short circuit if the parent is not known
	parent := chain.GetHeader(header.ParentHash, header.Number.Uint64()-1)
	if parent == nil {
		return consensus.ErrUnknownAncestor
	}
	// Sanity checks passed, do a proper verification
	return beacon.verifyHeader(chain, header, parent)
}

// errOut constructs an error channel with prefilled errors inside.
func errOut(n int, err error) chan error {
	errs := make(chan error, n)
	for i := 0; i < n; i++ {
		errs <- err
	}
	return errs
}

// splitHeaders splits the provided header batch into two parts according to
// the configured ttd. It requires the parent of header batch along with its
// td are stored correctly in chain. If ttd is not configured yet, all headers
// will be treated legacy PoW headers.
// Note, this function will not verify the header validity but just split them.
func (beacon *Beacon) splitHeaders(chain consensus.ChainHeaderReader, headers []*types.Header) ([]*types.Header, []*types.Header, error) {
	// TTD is not defined yet, all headers should be in legacy format.
	ttd := chain.Config().TerminalTotalDifficulty
	ptd := chain.GetTd(headers[0].ParentHash, headers[0].Number.Uint64()-1)
	if ptd == nil {
		return nil, nil, consensus.ErrUnknownAncestor
	}
	// The entire header batch already crosses the transition.
	if ptd.Cmp(ttd) >= 0 {
		return nil, headers, nil
	}
	var (
		preHeaders  = headers
		postHeaders []*types.Header
		td          = new(big.Int).Set(ptd)
		tdPassed    bool
	)
	for i, header := range headers {
		if tdPassed {
			preHeaders = headers[:i]
			postHeaders = headers[i:]
			break
		}
		td = td.Add(td, header.Difficulty)
		if td.Cmp(ttd) >= 0 {
			// This is the last PoW header, it still belongs to
			// the preHeaders, so we cannot split+break yet.
			tdPassed = true
		}
	}
	return preHeaders, postHeaders, nil
}

// VerifyHeaders is similar to VerifyHeader, but verifies a batch of headers
// concurrently. The method returns a quit channel to abort the operations and
// a results channel to retrieve the async verifications.
// VerifyHeaders expect the headers to be ordered and continuous.
func (beacon *Beacon) VerifyHeaders(chain consensus.ChainHeaderReader, headers []*types.Header) (chan<- struct{}, <-chan error) {
	preHeaders, postHeaders, err := beacon.splitHeaders(chain, headers)
	if err != nil {
		return make(chan struct{}), errOut(len(headers), err)
	}
	if len(postHeaders) == 0 {
		return beacon.ethone.VerifyHeaders(chain, headers)
	}
	if len(preHeaders) == 0 {
		return beacon.verifyHeaders(chain, headers, nil)
	}
	// The transition point exists in the middle, separate the headers
	// into two batches and apply different verification rules for them.
	var (
		abort   = make(chan struct{})
		results = make(chan error, len(headers))
	)
	go func() {
		var (
			old, new, out      = 0, len(preHeaders), 0
			errors             = make([]error, len(headers))
			done               = make([]bool, len(headers))
			oldDone, oldResult = beacon.ethone.VerifyHeaders(chain, preHeaders)
			newDone, newResult = beacon.verifyHeaders(chain, postHeaders, preHeaders[len(preHeaders)-1])
		)
		// Collect the results
		for {
			for ; done[out]; out++ {
				results <- errors[out]
				if out == len(headers)-1 {
					return
				}
			}
			select {
			case err := <-oldResult:
				if !done[old] { // skip TTD-verified failures
					errors[old], done[old] = err, true
				}
				old++
			case err := <-newResult:
				errors[new], done[new] = err, true
				new++
			case <-abort:
				close(oldDone)
				close(newDone)
				return
			}
		}
	}()
	return abort, results
}

// VerifyUncles verifies that the given block's uncles conform to the consensus
// rules of the Ethereum consensus engine.
func (beacon *Beacon) VerifyUncles(chain consensus.ChainReader, block *types.Block) error {
	if !beacon.IsPoSHeader(block.Header()) {
		return beacon.ethone.VerifyUncles(chain, block)
	}
	// Verify that there is no uncle block. It's explicitly disabled in the beacon
	if len(block.Uncles()) > 0 {
		return errTooManyUncles
	}
	return nil
}

// verifyHeader checks whether a header conforms to the consensus rules of the
// stock Ethereum consensus engine. The difference between the beacon and classic is
// (a) The following fields are expected to be constants:
//   - difficulty is expected to be 0
//   - nonce is expected to be 0
//   - unclehash is expected to be Hash(emptyHeader)
//     to be the desired constants
//
// (b) we don't verify if a block is in the future anymore
// (c) the extradata is limited to 32 bytes
func (beacon *Beacon) verifyHeader(chain consensus.ChainHeaderReader, header, parent *types.Header) error {
	// Ensure that the header's extra-data section is of a reasonable size
	if len(header.Extra) > int(params.MaximumExtraDataSize) {
		return fmt.Errorf("extra-data longer than 32 bytes (%d)", len(header.Extra))
	}
	// Verify the seal parts. Ensure the nonce and uncle hash are the expected value.
	if header.Nonce != beaconNonce {
		return errInvalidNonce
	}
	if header.UncleHash != types.EmptyUncleHash {
		return errInvalidUncleHash
	}
	// Verify the timestamp
	if header.Time <= parent.Time {
		return errInvalidTimestamp
	}
	// Verify the block's difficulty to ensure it's the default constant
	if beaconDifficulty.Cmp(header.Difficulty) != 0 {
		return fmt.Errorf("invalid difficulty: have %v, want %v", header.Difficulty, beaconDifficulty)
	}
	// Verify that the gas limit is <= 2^63-1
	if header.GasLimit > params.MaxGasLimit {
		return fmt.Errorf("invalid gasLimit: have %v, max %v", header.GasLimit, params.MaxGasLimit)
	}
	// Verify that the gasUsed is <= gasLimit
	if header.GasUsed > header.GasLimit {
		return fmt.Errorf("invalid gasUsed: have %d, gasLimit %d", header.GasUsed, header.GasLimit)
	}
	// Verify that the block number is parent's +1
	if diff := new(big.Int).Sub(header.Number, parent.Number); diff.Cmp(common.Big1) != 0 {
		return consensus.ErrInvalidNumber
	}
	// Verify the header's EIP-1559 attributes.
	if err := eip1559.VerifyEIP1559Header(chain.Config(), parent, header); err != nil {
		return err
	}
	// Verify existence / non-existence of withdrawalsHash.
	shanghai := chain.Config().IsShanghai(header.Number, header.Time)
	if shanghai && header.WithdrawalsHash == nil {
		return errors.New("missing withdrawalsHash")
	}
	if !shanghai && header.WithdrawalsHash != nil {
		return fmt.Errorf("invalid withdrawalsHash: have %x, expected nil", header.WithdrawalsHash)
	}
	// Verify the existence / non-existence of cancun-specific header fields
	cancun := chain.Config().IsCancun(header.Number, header.Time)
	if !cancun {
		switch {
		case header.ExcessBlobGas != nil:
			return fmt.Errorf("invalid excessBlobGas: have %d, expected nil", header.ExcessBlobGas)
		case header.BlobGasUsed != nil:
			return fmt.Errorf("invalid blobGasUsed: have %d, expected nil", header.BlobGasUsed)
		case header.ParentBeaconRoot != nil:
			return fmt.Errorf("invalid parentBeaconRoot, have %#x, expected nil", header.ParentBeaconRoot)
		}
	} else {
		if header.ParentBeaconRoot == nil {
			return errors.New("header is missing beaconRoot")
		}
		if err := eip4844.VerifyEIP4844Header(parent, header); err != nil {
			return err
		}
	}
	return nil
}

// verifyHeaders is similar to verifyHeader, but verifies a batch of headers
// concurrently. The method returns a quit channel to abort the operations and
// a results channel to retrieve the async verifications. An additional parent
// header will be passed if the relevant header is not in the database yet.
func (beacon *Beacon) verifyHeaders(chain consensus.ChainHeaderReader, headers []*types.Header, ancestor *types.Header) (chan<- struct{}, <-chan error) {
	var (
		abort   = make(chan struct{})
		results = make(chan error, len(headers))
	)
	go func() {
		for i, header := range headers {
			var parent *types.Header
			if i == 0 {
				if ancestor != nil {
					parent = ancestor
				} else {
					parent = chain.GetHeader(headers[0].ParentHash, headers[0].Number.Uint64()-1)
				}
			} else if headers[i-1].Hash() == headers[i].ParentHash {
				parent = headers[i-1]
			}
			if parent == nil {
				select {
				case <-abort:
					return
				case results <- consensus.ErrUnknownAncestor:
				}
				continue
			}
			err := beacon.verifyHeader(chain, header, parent)
			select {
			case <-abort:
				return
			case results <- err:
			}
		}
	}()
	return abort, results
}

// NextInTurnValidator return the next in-turn validator for header
func (beacon *Beacon) NextInTurnValidator(chain consensus.ChainHeaderReader, header *types.Header) (common.Address, error) {
	return common.Address{}, errors.New("not implemented")
}

// Prepare implements consensus.Engine, initializing the difficulty field of a
// header to conform to the beacon protocol. The changes are done inline.
func (beacon *Beacon) Prepare(chain consensus.ChainHeaderReader, header *types.Header) error {
	// Transition isn't triggered yet, use the legacy rules for preparation.
	reached, err := IsTTDReached(chain, header.ParentHash, header.Number.Uint64()-1)
	if err != nil {
		return err
	}
	if !reached {
		return beacon.ethone.Prepare(chain, header)
	}
	header.Difficulty = beaconDifficulty
	return nil
}

<<<<<<< HEAD
func (beacon *Beacon) Delay(_ consensus.ChainReader, _ *types.Header, _ *time.Duration) *time.Duration {
	return nil
}

// Finalize implements consensus.Engine, setting the final state on the header
func (beacon *Beacon) Finalize(chain consensus.ChainHeaderReader, header *types.Header, state *state.StateDB, txs *[]*types.Transaction, uncles []*types.Header, withdrawals []*types.Withdrawal, _ *[]*types.Receipt, _ *[]*types.Transaction, _ *uint64) error {
	// Finalize is different with Prepare, it can be used in both block verification.
=======
// Finalize implements consensus.Engine and processes withdrawals on top.
func (beacon *Beacon) Finalize(chain consensus.ChainHeaderReader, header *types.Header, state vm.StateDB, body *types.Body) {
>>>>>>> c64cf28f
	if !beacon.IsPoSHeader(header) {
		beacon.ethone.Finalize(chain, header, state, txs, uncles, nil, nil, nil, nil)
		return nil
	}
	// Withdrawals processing.
	for _, w := range withdrawals {
		// Convert amount from gwei to wei.
		amount := new(uint256.Int).SetUint64(w.Amount)
		amount = amount.Mul(amount, uint256.NewInt(params.GWei))
		state.AddBalance(w.Address, amount, tracing.BalanceIncreaseWithdrawal)
	}
	// No block reward which is issued by consensus layer instead.
	return nil
}

// FinalizeAndAssemble implements consensus.Engine, setting the final state and
// assembling the block.
func (beacon *Beacon) FinalizeAndAssemble(chain consensus.ChainHeaderReader, header *types.Header, state *state.StateDB, body *types.Body, receipts []*types.Receipt) (*types.Block, []*types.Receipt, error) {
	// FinalizeAndAssemble is different with Prepare, it can be used in both block generation.
	if !beacon.IsPoSHeader(header) {
		return beacon.ethone.FinalizeAndAssemble(chain, header, state, body, receipts)
	}
	shanghai := chain.Config().IsShanghai(header.Number, header.Time)
	if shanghai {
		// All blocks after Shanghai must include a withdrawals root.
		if body.Withdrawals == nil {
			body.Withdrawals = make([]*types.Withdrawal, 0)
		}
	} else {
		if len(body.Withdrawals) > 0 {
			return nil, nil, errors.New("withdrawals set before Shanghai activation")
		}
	}
	// Finalize and assemble the block.
	beacon.Finalize(chain, header, state, &body.Transactions, body.Uncles, body.Withdrawals, nil, nil, nil)

	// Assign the final state root to header.
	header.Root = state.IntermediateRoot(true)

	// Assemble the final block.
	block := types.NewBlock(header, body, receipts, trie.NewStackTrie(nil))

	// Create the block witness and attach to block.
	// This step needs to happen as late as possible to catch all access events.
	if chain.Config().IsVerkle(header.Number, header.Time) {
		keys := state.AccessEvents().Keys()

		// Open the pre-tree to prove the pre-state against
		parent := chain.GetHeaderByNumber(header.Number.Uint64() - 1)
		if parent == nil {
			return nil, nil, fmt.Errorf("nil parent header for block %d", header.Number)
		}
		preTrie, err := state.Database().OpenTrie(parent.Root)
		if err != nil {
			return nil, nil, fmt.Errorf("error opening pre-state tree root: %w", err)
		}
		vktPreTrie, okpre := preTrie.(*trie.VerkleTrie)
		vktPostTrie, okpost := state.GetTrie().(*trie.VerkleTrie)

		// The witness is only attached iff both parent and current block are
		// using verkle tree.
		if okpre && okpost {
			if len(keys) > 0 {
				verkleProof, stateDiff, err := vktPreTrie.Proof(vktPostTrie, keys)
				if err != nil {
					return nil, nil, fmt.Errorf("error generating verkle proof for block %d: %w", header.Number, err)
				}
				block = block.WithWitness(&types.ExecutionWitness{
					StateDiff:   stateDiff,
					VerkleProof: verkleProof,
				})
			}
		}
	}

	return block, receipts, nil
}

// Seal generates a new sealing request for the given input block and pushes
// the result into the given channel.
//
// Note, the method returns immediately and will send the result async. More
// than one result may also be returned depending on the consensus algorithm.
func (beacon *Beacon) Seal(chain consensus.ChainHeaderReader, block *types.Block, results chan<- *types.Block, stop <-chan struct{}) error {
	if !beacon.IsPoSHeader(block.Header()) {
		return beacon.ethone.Seal(chain, block, results, stop)
	}
	// The seal verification is done by the external consensus engine,
	// return directly without pushing any block back. In another word
	// beacon won't return any result by `results` channel which may
	// blocks the receiver logic forever.
	return nil
}

// SealHash returns the hash of a block prior to it being sealed.
func (beacon *Beacon) SealHash(header *types.Header) common.Hash {
	return beacon.ethone.SealHash(header)
}

// CalcDifficulty is the difficulty adjustment algorithm. It returns
// the difficulty that a new block should have when created at time
// given the parent block's time and difficulty.
func (beacon *Beacon) CalcDifficulty(chain consensus.ChainHeaderReader, time uint64, parent *types.Header) *big.Int {
	// Transition isn't triggered yet, use the legacy rules for calculation
	if reached, _ := IsTTDReached(chain, parent.Hash(), parent.Number.Uint64()); !reached {
		return beacon.ethone.CalcDifficulty(chain, time, parent)
	}
	return beaconDifficulty
}

// APIs implements consensus.Engine, returning the user facing RPC APIs.
func (beacon *Beacon) APIs(chain consensus.ChainHeaderReader) []rpc.API {
	return beacon.ethone.APIs(chain)
}

// Close shutdowns the consensus engine
func (beacon *Beacon) Close() error {
	return beacon.ethone.Close()
}

// IsPoSHeader reports the header belongs to the PoS-stage with some special fields.
// This function is not suitable for a part of APIs like Prepare or CalcDifficulty
// because the header difficulty is not set yet.
func (beacon *Beacon) IsPoSHeader(header *types.Header) bool {
	if header.Difficulty == nil {
		panic("IsPoSHeader called with invalid difficulty")
	}
	return header.Difficulty.Cmp(beaconDifficulty) == 0
}

// InnerEngine returns the embedded eth1 consensus engine.
func (beacon *Beacon) InnerEngine() consensus.Engine {
	return beacon.ethone
}

// SetThreads updates the mining threads. Delegate the call
// to the eth1 engine if it's threaded.
func (beacon *Beacon) SetThreads(threads int) {
	type threaded interface {
		SetThreads(threads int)
	}
	if th, ok := beacon.ethone.(threaded); ok {
		th.SetThreads(threads)
	}
}

// IsTTDReached checks if the TotalTerminalDifficulty has been surpassed on the `parentHash` block.
// It depends on the parentHash already being stored in the database.
// If the parentHash is not stored in the database a UnknownAncestor error is returned.
func IsTTDReached(chain consensus.ChainHeaderReader, parentHash common.Hash, parentNumber uint64) (bool, error) {
	td := chain.GetTd(parentHash, parentNumber)
	if td == nil {
		return false, consensus.ErrUnknownAncestor
	}
	return td.Cmp(chain.Config().TerminalTotalDifficulty) >= 0, nil
}<|MERGE_RESOLUTION|>--- conflicted
+++ resolved
@@ -352,18 +352,13 @@
 	return nil
 }
 
-<<<<<<< HEAD
 func (beacon *Beacon) Delay(_ consensus.ChainReader, _ *types.Header, _ *time.Duration) *time.Duration {
 	return nil
 }
 
 // Finalize implements consensus.Engine, setting the final state on the header
-func (beacon *Beacon) Finalize(chain consensus.ChainHeaderReader, header *types.Header, state *state.StateDB, txs *[]*types.Transaction, uncles []*types.Header, withdrawals []*types.Withdrawal, _ *[]*types.Receipt, _ *[]*types.Transaction, _ *uint64) error {
+func (beacon *Beacon) Finalize(chain consensus.ChainHeaderReader, header *types.Header, state vm.StateDB, txs *[]*types.Transaction, uncles []*types.Header, withdrawals []*types.Withdrawal, _ *[]*types.Receipt, _ *[]*types.Transaction, _ *uint64) error {
 	// Finalize is different with Prepare, it can be used in both block verification.
-=======
-// Finalize implements consensus.Engine and processes withdrawals on top.
-func (beacon *Beacon) Finalize(chain consensus.ChainHeaderReader, header *types.Header, state vm.StateDB, body *types.Body) {
->>>>>>> c64cf28f
 	if !beacon.IsPoSHeader(header) {
 		beacon.ethone.Finalize(chain, header, state, txs, uncles, nil, nil, nil, nil)
 		return nil
