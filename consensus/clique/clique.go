--- conflicted
+++ resolved
@@ -584,48 +584,28 @@
 	return nil
 }
 
-<<<<<<< HEAD
 // Finalize implements consensus.Engine, ensuring no uncles are set, nor block
 // rewards given.
 func (c *Clique) Finalize(chain consensus.ChainHeaderReader, header *types.Header, state *state.StateDB, _ *[]*types.Transaction, uncles []*types.Header, withdrawals []*types.Withdrawal,
 	_ *[]*types.Receipt, _ *[]*types.Transaction, _ *uint64) (err error) {
-=======
-// Finalize implements consensus.Engine. There is no post-transaction
-// consensus rules in clique, do nothing here.
-func (c *Clique) Finalize(chain consensus.ChainHeaderReader, header *types.Header, state *state.StateDB, body *types.Body) {
->>>>>>> f3c696fa
 	// No block rewards in PoA, so the state remains as is
 	return
 }
 
 // FinalizeAndAssemble implements consensus.Engine, ensuring no uncles are set,
 // nor block rewards given, and returns the final block.
-<<<<<<< HEAD
 func (c *Clique) FinalizeAndAssemble(chain consensus.ChainHeaderReader, header *types.Header, state *state.StateDB, txs []*types.Transaction, uncles []*types.Header, receipts []*types.Receipt, withdrawals []*types.Withdrawal) (*types.Block, []*types.Receipt, error) {
 	if len(withdrawals) > 0 {
 		return nil, nil, errors.New("clique does not support withdrawals")
 	}
 	// Finalize block
 	c.Finalize(chain, header, state, &txs, uncles, nil, nil, nil, nil)
-=======
-func (c *Clique) FinalizeAndAssemble(chain consensus.ChainHeaderReader, header *types.Header, state *state.StateDB, body *types.Body, receipts []*types.Receipt) (*types.Block, error) {
-	if len(body.Withdrawals) > 0 {
-		return nil, errors.New("clique does not support withdrawals")
-	}
-	// Finalize block
-	c.Finalize(chain, header, state, body)
->>>>>>> f3c696fa
 
 	// Assign the final state root to header.
 	header.Root = state.IntermediateRoot(chain.Config().IsEIP158(header.Number))
 
-<<<<<<< HEAD
-	// Assemble and return the final block for sealing
-	return types.NewBlock(header, txs, nil, receipts, trie.NewStackTrie(nil)), receipts, nil
-=======
 	// Assemble and return the final block for sealing.
-	return types.NewBlock(header, &types.Body{Transactions: body.Transactions}, receipts, trie.NewStackTrie(nil)), nil
->>>>>>> f3c696fa
+	return types.NewBlock(header, &types.Body{Transactions: txs, Uncles: uncles}, receipts, trie.NewStackTrie(nil)), receipts, nil
 }
 
 // Authorize injects a private key into the consensus engine to mint new blocks
