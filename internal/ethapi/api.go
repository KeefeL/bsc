// Copyright 2015 The go-ethereum Authors
// This file is part of the go-ethereum library.
//
// The go-ethereum library is free software: you can redistribute it and/or modify
// it under the terms of the GNU Lesser General Public License as published by
// the Free Software Foundation, either version 3 of the License, or
// (at your option) any later version.
//
// The go-ethereum library is distributed in the hope that it will be useful,
// but WITHOUT ANY WARRANTY; without even the implied warranty of
// MERCHANTABILITY or FITNESS FOR A PARTICULAR PURPOSE. See the
// GNU Lesser General Public License for more details.
//
// You should have received a copy of the GNU Lesser General Public License
// along with the go-ethereum library. If not, see <http://www.gnu.org/licenses/>.

package ethapi

import (
	"context"
	"encoding/hex"
	"errors"
	"fmt"
	"maps"
	"math/big"
	"strings"
	"time"

	"github.com/davecgh/go-spew/spew"

	"github.com/ethereum/go-ethereum/accounts"
	"github.com/ethereum/go-ethereum/accounts/keystore"
	"github.com/ethereum/go-ethereum/accounts/scwallet"
	"github.com/ethereum/go-ethereum/common"
	"github.com/ethereum/go-ethereum/common/gopool"
	"github.com/ethereum/go-ethereum/common/hexutil"
	"github.com/ethereum/go-ethereum/common/math"
	"github.com/ethereum/go-ethereum/consensus"
	"github.com/ethereum/go-ethereum/consensus/misc/eip1559"
	"github.com/ethereum/go-ethereum/core"
	"github.com/ethereum/go-ethereum/core/rawdb"
	"github.com/ethereum/go-ethereum/core/state"
	"github.com/ethereum/go-ethereum/core/tracing"
	"github.com/ethereum/go-ethereum/core/types"
	"github.com/ethereum/go-ethereum/core/vm"
	"github.com/ethereum/go-ethereum/crypto"
	"github.com/ethereum/go-ethereum/eth/gasestimator"
	"github.com/ethereum/go-ethereum/eth/tracers/logger"
	"github.com/ethereum/go-ethereum/log"
	"github.com/ethereum/go-ethereum/p2p"
	"github.com/ethereum/go-ethereum/params"
	"github.com/ethereum/go-ethereum/rlp"
	"github.com/ethereum/go-ethereum/rpc"
	"github.com/ethereum/go-ethereum/trie"
	"github.com/holiman/uint256"
	"github.com/tyler-smith/go-bip39"
)

// max is a helper function which returns the larger of the two given integers.
func max(a, b int64) int64 {
	if a > b {
		return a
	}
	return b
}

const UnHealthyTimeout = 5 * time.Second

// estimateGasErrorRatio is the amount of overestimation eth_estimateGas is
// allowed to produce in order to speed up calculations.
const estimateGasErrorRatio = 0.015

var errBlobTxNotSupported = errors.New("signing blob transactions not supported")

// EthereumAPI provides an API to access Ethereum related information.
type EthereumAPI struct {
	b Backend
}

// NewEthereumAPI creates a new Ethereum protocol API.
func NewEthereumAPI(b Backend) *EthereumAPI {
	return &EthereumAPI{b}
}

// GasPrice returns a suggestion for a gas price for legacy transactions.
func (api *EthereumAPI) GasPrice(ctx context.Context) (*hexutil.Big, error) {
	tipcap, err := api.b.SuggestGasTipCap(ctx)
	if err != nil {
		return nil, err
	}
	if head := api.b.CurrentHeader(); head.BaseFee != nil {
		tipcap.Add(tipcap, head.BaseFee)
	}
	return (*hexutil.Big)(tipcap), err
}

// MaxPriorityFeePerGas returns a suggestion for a gas tip cap for dynamic fee transactions.
func (api *EthereumAPI) MaxPriorityFeePerGas(ctx context.Context) (*hexutil.Big, error) {
	tipcap, err := api.b.SuggestGasTipCap(ctx)
	if err != nil {
		return nil, err
	}
	return (*hexutil.Big)(tipcap), err
}

type feeHistoryResult struct {
	OldestBlock      *hexutil.Big     `json:"oldestBlock"`
	Reward           [][]*hexutil.Big `json:"reward,omitempty"`
	BaseFee          []*hexutil.Big   `json:"baseFeePerGas,omitempty"`
	GasUsedRatio     []float64        `json:"gasUsedRatio"`
	BlobBaseFee      []*hexutil.Big   `json:"baseFeePerBlobGas,omitempty"`
	BlobGasUsedRatio []float64        `json:"blobGasUsedRatio,omitempty"`
}

// FeeHistory returns the fee market history.
func (api *EthereumAPI) FeeHistory(ctx context.Context, blockCount math.HexOrDecimal64, lastBlock rpc.BlockNumber, rewardPercentiles []float64) (*feeHistoryResult, error) {
	oldest, reward, baseFee, gasUsed, blobBaseFee, blobGasUsed, err := api.b.FeeHistory(ctx, uint64(blockCount), lastBlock, rewardPercentiles)
	if err != nil {
		return nil, err
	}
	results := &feeHistoryResult{
		OldestBlock:  (*hexutil.Big)(oldest),
		GasUsedRatio: gasUsed,
	}
	if reward != nil {
		results.Reward = make([][]*hexutil.Big, len(reward))
		for i, w := range reward {
			results.Reward[i] = make([]*hexutil.Big, len(w))
			for j, v := range w {
				results.Reward[i][j] = (*hexutil.Big)(v)
			}
		}
	}
	if baseFee != nil {
		results.BaseFee = make([]*hexutil.Big, len(baseFee))
		for i, v := range baseFee {
			results.BaseFee[i] = (*hexutil.Big)(v)
		}
	}
	if blobBaseFee != nil {
		results.BlobBaseFee = make([]*hexutil.Big, len(blobBaseFee))
		for i, v := range blobBaseFee {
			results.BlobBaseFee[i] = (*hexutil.Big)(v)
		}
	}
	if blobGasUsed != nil {
		results.BlobGasUsedRatio = blobGasUsed
	}
	return results, nil
}

// BlobBaseFee returns the base fee for blob gas at the current head.
func (api *EthereumAPI) BlobBaseFee(ctx context.Context) *hexutil.Big {
	return (*hexutil.Big)(api.b.BlobBaseFee(ctx))
}

// Syncing returns false in case the node is currently not syncing with the network. It can be up-to-date or has not
// yet received the latest block headers from its peers. In case it is synchronizing:
// - startingBlock: block number this node started to synchronize from
// - currentBlock:  block number this node is currently importing
// - highestBlock:  block number of the highest block header this node has received from peers
// - pulledStates:  number of state entries processed until now
// - knownStates:   number of known state entries that still need to be pulled
func (api *EthereumAPI) Syncing() (interface{}, error) {
	progress := api.b.SyncProgress()

	// Return not syncing if the synchronisation already completed
	if progress.Done() {
		return false, nil
	}
	// Otherwise gather the block sync stats
	return map[string]interface{}{
		"startingBlock":          hexutil.Uint64(progress.StartingBlock),
		"currentBlock":           hexutil.Uint64(progress.CurrentBlock),
		"highestBlock":           hexutil.Uint64(progress.HighestBlock),
		"syncedAccounts":         hexutil.Uint64(progress.SyncedAccounts),
		"syncedAccountBytes":     hexutil.Uint64(progress.SyncedAccountBytes),
		"syncedBytecodes":        hexutil.Uint64(progress.SyncedBytecodes),
		"syncedBytecodeBytes":    hexutil.Uint64(progress.SyncedBytecodeBytes),
		"syncedStorage":          hexutil.Uint64(progress.SyncedStorage),
		"syncedStorageBytes":     hexutil.Uint64(progress.SyncedStorageBytes),
		"healedTrienodes":        hexutil.Uint64(progress.HealedTrienodes),
		"healedTrienodeBytes":    hexutil.Uint64(progress.HealedTrienodeBytes),
		"healedBytecodes":        hexutil.Uint64(progress.HealedBytecodes),
		"healedBytecodeBytes":    hexutil.Uint64(progress.HealedBytecodeBytes),
		"healingTrienodes":       hexutil.Uint64(progress.HealingTrienodes),
		"healingBytecode":        hexutil.Uint64(progress.HealingBytecode),
		"txIndexFinishedBlocks":  hexutil.Uint64(progress.TxIndexFinishedBlocks),
		"txIndexRemainingBlocks": hexutil.Uint64(progress.TxIndexRemainingBlocks),
	}, nil
}

// TxPoolAPI offers and API for the transaction pool. It only operates on data that is non-confidential.
type TxPoolAPI struct {
	b Backend
}

// NewTxPoolAPI creates a new tx pool service that gives information about the transaction pool.
func NewTxPoolAPI(b Backend) *TxPoolAPI {
	return &TxPoolAPI{b}
}

// Content returns the transactions contained within the transaction pool.
func (api *TxPoolAPI) Content() map[string]map[string]map[string]*RPCTransaction {
	content := map[string]map[string]map[string]*RPCTransaction{
		"pending": make(map[string]map[string]*RPCTransaction),
		"queued":  make(map[string]map[string]*RPCTransaction),
	}
	pending, queue := api.b.TxPoolContent()
	curHeader := api.b.CurrentHeader()
	// Flatten the pending transactions
	for account, txs := range pending {
		dump := make(map[string]*RPCTransaction)
		for _, tx := range txs {
			dump[fmt.Sprintf("%d", tx.Nonce())] = NewRPCPendingTransaction(tx, curHeader, api.b.ChainConfig())
		}
		content["pending"][account.Hex()] = dump
	}
	// Flatten the queued transactions
	for account, txs := range queue {
		dump := make(map[string]*RPCTransaction)
		for _, tx := range txs {
			dump[fmt.Sprintf("%d", tx.Nonce())] = NewRPCPendingTransaction(tx, curHeader, api.b.ChainConfig())
		}
		content["queued"][account.Hex()] = dump
	}
	return content
}

// ContentFrom returns the transactions contained within the transaction pool.
func (api *TxPoolAPI) ContentFrom(addr common.Address) map[string]map[string]*RPCTransaction {
	content := make(map[string]map[string]*RPCTransaction, 2)
	pending, queue := api.b.TxPoolContentFrom(addr)
	curHeader := api.b.CurrentHeader()

	// Build the pending transactions
	dump := make(map[string]*RPCTransaction, len(pending))
	for _, tx := range pending {
		dump[fmt.Sprintf("%d", tx.Nonce())] = NewRPCPendingTransaction(tx, curHeader, api.b.ChainConfig())
	}
	content["pending"] = dump

	// Build the queued transactions
	dump = make(map[string]*RPCTransaction, len(queue))
	for _, tx := range queue {
		dump[fmt.Sprintf("%d", tx.Nonce())] = NewRPCPendingTransaction(tx, curHeader, api.b.ChainConfig())
	}
	content["queued"] = dump

	return content
}

// Status returns the number of pending and queued transaction in the pool.
func (api *TxPoolAPI) Status() map[string]hexutil.Uint {
	pending, queue := api.b.Stats()
	return map[string]hexutil.Uint{
		"pending": hexutil.Uint(pending),
		"queued":  hexutil.Uint(queue),
	}
}

// Inspect retrieves the content of the transaction pool and flattens it into an
// easily inspectable list.
func (api *TxPoolAPI) Inspect() map[string]map[string]map[string]string {
	content := map[string]map[string]map[string]string{
		"pending": make(map[string]map[string]string),
		"queued":  make(map[string]map[string]string),
	}
	pending, queue := api.b.TxPoolContent()

	// Define a formatter to flatten a transaction into a string
	var format = func(tx *types.Transaction) string {
		if to := tx.To(); to != nil {
			return fmt.Sprintf("%s: %v wei + %v gas × %v wei", tx.To().Hex(), tx.Value(), tx.Gas(), tx.GasPrice())
		}
		return fmt.Sprintf("contract creation: %v wei + %v gas × %v wei", tx.Value(), tx.Gas(), tx.GasPrice())
	}
	// Flatten the pending transactions
	for account, txs := range pending {
		dump := make(map[string]string)
		for _, tx := range txs {
			dump[fmt.Sprintf("%d", tx.Nonce())] = format(tx)
		}
		content["pending"][account.Hex()] = dump
	}
	// Flatten the queued transactions
	for account, txs := range queue {
		dump := make(map[string]string)
		for _, tx := range txs {
			dump[fmt.Sprintf("%d", tx.Nonce())] = format(tx)
		}
		content["queued"][account.Hex()] = dump
	}
	return content
}

// EthereumAccountAPI provides an API to access accounts managed by this node.
// It offers only methods that can retrieve accounts.
type EthereumAccountAPI struct {
	am *accounts.Manager
}

// NewEthereumAccountAPI creates a new EthereumAccountAPI.
func NewEthereumAccountAPI(am *accounts.Manager) *EthereumAccountAPI {
	return &EthereumAccountAPI{am: am}
}

// Accounts returns the collection of accounts this node manages.
func (api *EthereumAccountAPI) Accounts() []common.Address {
	return api.am.Accounts()
}

// PersonalAccountAPI provides an API to access accounts managed by this node.
// It offers methods to create, (un)lock en list accounts. Some methods accept
// passwords and are therefore considered private by default.
type PersonalAccountAPI struct {
	am        *accounts.Manager
	nonceLock *AddrLocker
	b         Backend
}

// NewPersonalAccountAPI creates a new PersonalAccountAPI.
func NewPersonalAccountAPI(b Backend, nonceLock *AddrLocker) *PersonalAccountAPI {
	return &PersonalAccountAPI{
		am:        b.AccountManager(),
		nonceLock: nonceLock,
		b:         b,
	}
}

// ListAccounts will return a list of addresses for accounts this node manages.
func (api *PersonalAccountAPI) ListAccounts() []common.Address {
	return api.am.Accounts()
}

// rawWallet is a JSON representation of an accounts.Wallet interface, with its
// data contents extracted into plain fields.
type rawWallet struct {
	URL      string             `json:"url"`
	Status   string             `json:"status"`
	Failure  string             `json:"failure,omitempty"`
	Accounts []accounts.Account `json:"accounts,omitempty"`
}

// ListWallets will return a list of wallets this node manages.
func (api *PersonalAccountAPI) ListWallets() []rawWallet {
	wallets := make([]rawWallet, 0) // return [] instead of nil if empty
	for _, wallet := range api.am.Wallets() {
		status, failure := wallet.Status()

		raw := rawWallet{
			URL:      wallet.URL().String(),
			Status:   status,
			Accounts: wallet.Accounts(),
		}
		if failure != nil {
			raw.Failure = failure.Error()
		}
		wallets = append(wallets, raw)
	}
	return wallets
}

// OpenWallet initiates a hardware wallet opening procedure, establishing a USB
// connection and attempting to authenticate via the provided passphrase. Note,
// the method may return an extra challenge requiring a second open (e.g. the
// Trezor PIN matrix challenge).
func (api *PersonalAccountAPI) OpenWallet(url string, passphrase *string) error {
	wallet, err := api.am.Wallet(url)
	if err != nil {
		return err
	}
	pass := ""
	if passphrase != nil {
		pass = *passphrase
	}
	return wallet.Open(pass)
}

// DeriveAccount requests an HD wallet to derive a new account, optionally pinning
// it for later reuse.
func (api *PersonalAccountAPI) DeriveAccount(url string, path string, pin *bool) (accounts.Account, error) {
	wallet, err := api.am.Wallet(url)
	if err != nil {
		return accounts.Account{}, err
	}
	derivPath, err := accounts.ParseDerivationPath(path)
	if err != nil {
		return accounts.Account{}, err
	}
	if pin == nil {
		pin = new(bool)
	}
	return wallet.Derive(derivPath, *pin)
}

// NewAccount will create a new account and returns the address for the new account.
func (api *PersonalAccountAPI) NewAccount(password string) (common.AddressEIP55, error) {
	ks, err := fetchKeystore(api.am)
	if err != nil {
		return common.AddressEIP55{}, err
	}
	acc, err := ks.NewAccount(password)
	if err == nil {
		addrEIP55 := common.AddressEIP55(acc.Address)
		log.Info("Your new key was generated", "address", addrEIP55.String())
		log.Warn("Please backup your key file!", "path", acc.URL.Path)
		log.Warn("Please remember your password!")
		return addrEIP55, nil
	}
	return common.AddressEIP55{}, err
}

// fetchKeystore retrieves the encrypted keystore from the account manager.
func fetchKeystore(am *accounts.Manager) (*keystore.KeyStore, error) {
	if ks := am.Backends(keystore.KeyStoreType); len(ks) > 0 {
		return ks[0].(*keystore.KeyStore), nil
	}
	return nil, errors.New("local keystore not used")
}

// ImportRawKey stores the given hex encoded ECDSA key into the key directory,
// encrypting it with the passphrase.
func (api *PersonalAccountAPI) ImportRawKey(privkey string, password string) (common.Address, error) {
	key, err := crypto.HexToECDSA(privkey)
	if err != nil {
		return common.Address{}, err
	}
	ks, err := fetchKeystore(api.am)
	if err != nil {
		return common.Address{}, err
	}
	acc, err := ks.ImportECDSA(key, password)
	return acc.Address, err
}

// UnlockAccount will unlock the account associated with the given address with
// the given password for duration seconds. If duration is nil it will use a
// default of 300 seconds. It returns an indication if the account was unlocked.
func (api *PersonalAccountAPI) UnlockAccount(ctx context.Context, addr common.Address, password string, duration *uint64) (bool, error) {
	// When the API is exposed by external RPC(http, ws etc), unless the user
	// explicitly specifies to allow the insecure account unlocking, otherwise
	// it is disabled.
	if api.b.ExtRPCEnabled() && !api.b.AccountManager().Config().InsecureUnlockAllowed {
		return false, errors.New("account unlock with HTTP access is forbidden")
	}

	const max = uint64(time.Duration(math.MaxInt64) / time.Second)
	var d time.Duration
	if duration == nil {
		d = 300 * time.Second
	} else if *duration > max {
		return false, errors.New("unlock duration too large")
	} else {
		d = time.Duration(*duration) * time.Second
	}
	ks, err := fetchKeystore(api.am)
	if err != nil {
		return false, err
	}
	err = ks.TimedUnlock(accounts.Account{Address: addr}, password, d)
	if err != nil {
		log.Warn("Failed account unlock attempt", "address", addr, "err", err)
	}
	return err == nil, err
}

// LockAccount will lock the account associated with the given address when it's unlocked.
func (api *PersonalAccountAPI) LockAccount(addr common.Address) bool {
	if ks, err := fetchKeystore(api.am); err == nil {
		return ks.Lock(addr) == nil
	}
	return false
}

// signTransaction sets defaults and signs the given transaction
// NOTE: the caller needs to ensure that the nonceLock is held, if applicable,
// and release it after the transaction has been submitted to the tx pool
func (api *PersonalAccountAPI) signTransaction(ctx context.Context, args *TransactionArgs, passwd string) (*types.Transaction, error) {
	// Look up the wallet containing the requested signer
	account := accounts.Account{Address: args.from()}
	wallet, err := api.am.Find(account)
	if err != nil {
		return nil, err
	}
	// Set some sanity defaults and terminate on failure
	if err := args.setDefaults(ctx, api.b, false); err != nil {
		return nil, err
	}
	// Assemble the transaction and sign with the wallet
	tx := args.ToTransaction(types.LegacyTxType)

	return wallet.SignTxWithPassphrase(account, passwd, tx, api.b.ChainConfig().ChainID)
}

// SendTransaction will create a transaction from the given arguments and
// tries to sign it with the key associated with args.From. If the given
// passwd isn't able to decrypt the key it fails.
func (api *PersonalAccountAPI) SendTransaction(ctx context.Context, args TransactionArgs, passwd string) (common.Hash, error) {
	if args.Nonce == nil {
		// Hold the mutex around signing to prevent concurrent assignment of
		// the same nonce to multiple accounts.
		api.nonceLock.LockAddr(args.from())
		defer api.nonceLock.UnlockAddr(args.from())
	}
	if args.IsEIP4844() {
		return common.Hash{}, errBlobTxNotSupported
	}
	signed, err := api.signTransaction(ctx, &args, passwd)
	if err != nil {
		log.Warn("Failed transaction send attempt", "from", args.from(), "to", args.To, "value", args.Value.ToInt(), "err", err)
		return common.Hash{}, err
	}
	return SubmitTransaction(ctx, api.b, signed)
}

// SignTransaction will create a transaction from the given arguments and
// tries to sign it with the key associated with args.From. If the given passwd isn't
// able to decrypt the key it fails. The transaction is returned in RLP-form, not broadcast
// to other nodes
func (api *PersonalAccountAPI) SignTransaction(ctx context.Context, args TransactionArgs, passwd string) (*SignTransactionResult, error) {
	// No need to obtain the noncelock mutex, since we won't be sending this
	// tx into the transaction pool, but right back to the user
	if args.From == nil {
		return nil, errors.New("sender not specified")
	}
	if args.Gas == nil {
		return nil, errors.New("gas not specified")
	}
	if args.GasPrice == nil && (args.MaxFeePerGas == nil || args.MaxPriorityFeePerGas == nil) {
		return nil, errors.New("missing gasPrice or maxFeePerGas/maxPriorityFeePerGas")
	}
	if args.IsEIP4844() {
		return nil, errBlobTxNotSupported
	}
	if args.Nonce == nil {
		return nil, errors.New("nonce not specified")
	}
	// Before actually signing the transaction, ensure the transaction fee is reasonable.
	tx := args.ToTransaction(types.LegacyTxType)
	if err := checkTxFee(tx.GasPrice(), tx.Gas(), api.b.RPCTxFeeCap()); err != nil {
		return nil, err
	}
	signed, err := api.signTransaction(ctx, &args, passwd)
	if err != nil {
		log.Warn("Failed transaction sign attempt", "from", args.from(), "to", args.To, "value", args.Value.ToInt(), "err", err)
		return nil, err
	}
	data, err := signed.MarshalBinary()
	if err != nil {
		return nil, err
	}
	return &SignTransactionResult{data, signed}, nil
}

// Sign calculates an Ethereum ECDSA signature for:
// keccak256("\x19Ethereum Signed Message:\n" + len(message) + message))
//
// Note, the produced signature conforms to the secp256k1 curve R, S and V values,
// where the V value will be 27 or 28 for legacy reasons.
//
// The key used to calculate the signature is decrypted with the given password.
//
// https://geth.ethereum.org/docs/interacting-with-geth/rpc/ns-personal#personal-sign
func (api *PersonalAccountAPI) Sign(ctx context.Context, data hexutil.Bytes, addr common.Address, passwd string) (hexutil.Bytes, error) {
	// Look up the wallet containing the requested signer
	account := accounts.Account{Address: addr}

	wallet, err := api.b.AccountManager().Find(account)
	if err != nil {
		return nil, err
	}
	// Assemble sign the data with the wallet
	signature, err := wallet.SignTextWithPassphrase(account, passwd, data)
	if err != nil {
		log.Warn("Failed data sign attempt", "address", addr, "err", err)
		return nil, err
	}
	signature[crypto.RecoveryIDOffset] += 27 // Transform V from 0/1 to 27/28 according to the yellow paper
	return signature, nil
}

// EcRecover returns the address for the account that was used to create the signature.
// Note, this function is compatible with eth_sign and personal_sign. As such it recovers
// the address of:
// hash = keccak256("\x19Ethereum Signed Message:\n"${message length}${message})
// addr = ecrecover(hash, signature)
//
// Note, the signature must conform to the secp256k1 curve R, S and V values, where
// the V value must be 27 or 28 for legacy reasons.
//
// https://geth.ethereum.org/docs/interacting-with-geth/rpc/ns-personal#personal-ecrecover
func (api *PersonalAccountAPI) EcRecover(ctx context.Context, data, sig hexutil.Bytes) (common.Address, error) {
	if len(sig) != crypto.SignatureLength {
		return common.Address{}, fmt.Errorf("signature must be %d bytes long", crypto.SignatureLength)
	}
	if sig[crypto.RecoveryIDOffset] != 27 && sig[crypto.RecoveryIDOffset] != 28 {
		return common.Address{}, errors.New("invalid Ethereum signature (V is not 27 or 28)")
	}
	sig[crypto.RecoveryIDOffset] -= 27 // Transform yellow paper V from 27/28 to 0/1

	rpk, err := crypto.SigToPub(accounts.TextHash(data), sig)
	if err != nil {
		return common.Address{}, err
	}
	return crypto.PubkeyToAddress(*rpk), nil
}

// InitializeWallet initializes a new wallet at the provided URL, by generating and returning a new private key.
func (api *PersonalAccountAPI) InitializeWallet(ctx context.Context, url string) (string, error) {
	wallet, err := api.am.Wallet(url)
	if err != nil {
		return "", err
	}

	entropy, err := bip39.NewEntropy(256)
	if err != nil {
		return "", err
	}

	mnemonic, err := bip39.NewMnemonic(entropy)
	if err != nil {
		return "", err
	}

	seed := bip39.NewSeed(mnemonic, "")

	switch wallet := wallet.(type) {
	case *scwallet.Wallet:
		return mnemonic, wallet.Initialize(seed)
	default:
		return "", errors.New("specified wallet does not support initialization")
	}
}

// Unpair deletes a pairing between wallet and geth.
func (api *PersonalAccountAPI) Unpair(ctx context.Context, url string, pin string) error {
	wallet, err := api.am.Wallet(url)
	if err != nil {
		return err
	}

	switch wallet := wallet.(type) {
	case *scwallet.Wallet:
		return wallet.Unpair([]byte(pin))
	default:
		return errors.New("specified wallet does not support pairing")
	}
}

// BlockChainAPI provides an API to access Ethereum blockchain data.
type BlockChainAPI struct {
	b Backend
}

// NewBlockChainAPI creates a new Ethereum blockchain API.
func NewBlockChainAPI(b Backend) *BlockChainAPI {
	return &BlockChainAPI{b}
}

// ChainId is the EIP-155 replay-protection chain id for the current Ethereum chain config.
//
// Note, this method does not conform to EIP-695 because the configured chain ID is always
// returned, regardless of the current head block. We used to return an error when the chain
// wasn't synced up to a block where EIP-155 is enabled, but this behavior caused issues
// in CL clients.
func (api *BlockChainAPI) ChainId() *hexutil.Big {
	return (*hexutil.Big)(api.b.ChainConfig().ChainID)
}

// BlockNumber returns the block number of the chain head.
func (api *BlockChainAPI) BlockNumber() hexutil.Uint64 {
	header, _ := api.b.HeaderByNumber(context.Background(), rpc.LatestBlockNumber) // latest header should always be available
	return hexutil.Uint64(header.Number.Uint64())
}

// GetBalance returns the amount of wei for the given address in the state of the
// given block number. The rpc.LatestBlockNumber and rpc.PendingBlockNumber meta
// block numbers are also allowed.
func (api *BlockChainAPI) GetBalance(ctx context.Context, address common.Address, blockNrOrHash rpc.BlockNumberOrHash) (*hexutil.Big, error) {
	state, _, err := api.b.StateAndHeaderByNumberOrHash(ctx, blockNrOrHash)
	if state == nil || err != nil {
		return nil, err
	}
	b := state.GetBalance(address).ToBig()
	return (*hexutil.Big)(b), state.Error()
}

// AccountResult structs for GetProof
type AccountResult struct {
	Address      common.Address  `json:"address"`
	AccountProof []string        `json:"accountProof"`
	Balance      *hexutil.Big    `json:"balance"`
	CodeHash     common.Hash     `json:"codeHash"`
	Nonce        hexutil.Uint64  `json:"nonce"`
	StorageHash  common.Hash     `json:"storageHash"`
	StorageProof []StorageResult `json:"storageProof"`
}

type StorageResult struct {
	Key   string       `json:"key"`
	Value *hexutil.Big `json:"value"`
	Proof []string     `json:"proof"`
}

// proofList implements ethdb.KeyValueWriter and collects the proofs as
// hex-strings for delivery to rpc-caller.
type proofList []string

func (n *proofList) Put(key []byte, value []byte) error {
	*n = append(*n, hexutil.Encode(value))
	return nil
}

func (n *proofList) Delete(key []byte) error {
	panic("not supported")
}

// GetProof returns the Merkle-proof for a given account and optionally some storage keys.
func (api *BlockChainAPI) GetProof(ctx context.Context, address common.Address, storageKeys []string, blockNrOrHash rpc.BlockNumberOrHash) (*AccountResult, error) {
	var (
		keys         = make([]common.Hash, len(storageKeys))
		keyLengths   = make([]int, len(storageKeys))
		storageProof = make([]StorageResult, len(storageKeys))
	)
	// Deserialize all keys. This prevents state access on invalid input.
	for i, hexKey := range storageKeys {
		var err error
		keys[i], keyLengths[i], err = decodeHash(hexKey)
		if err != nil {
			return nil, err
		}
	}
	statedb, header, err := api.b.StateAndHeaderByNumberOrHash(ctx, blockNrOrHash)
	if statedb == nil || err != nil {
		return nil, err
	}
	codeHash := statedb.GetCodeHash(address)
	storageRoot := statedb.GetStorageRoot(address)

	if len(keys) > 0 {
		var storageTrie state.Trie
		if storageRoot != types.EmptyRootHash && storageRoot != (common.Hash{}) {
			id := trie.StorageTrieID(header.Root, crypto.Keccak256Hash(address.Bytes()), storageRoot)
			st, err := trie.NewStateTrie(id, statedb.Database().TrieDB())
			if err != nil {
				return nil, err
			}
			storageTrie = st
		}
		// Create the proofs for the storageKeys.
		for i, key := range keys {
			// Output key encoding is a bit special: if the input was a 32-byte hash, it is
			// returned as such. Otherwise, we apply the QUANTITY encoding mandated by the
			// JSON-RPC spec for getProof. This behavior exists to preserve backwards
			// compatibility with older client versions.
			var outputKey string
			if keyLengths[i] != 32 {
				outputKey = hexutil.EncodeBig(key.Big())
			} else {
				outputKey = hexutil.Encode(key[:])
			}
			if storageTrie == nil {
				storageProof[i] = StorageResult{outputKey, &hexutil.Big{}, []string{}}
				continue
			}
			var proof proofList
			if err := storageTrie.Prove(crypto.Keccak256(key.Bytes()), &proof); err != nil {
				return nil, err
			}
			value := (*hexutil.Big)(statedb.GetState(address, key).Big())
			storageProof[i] = StorageResult{outputKey, value, proof}
		}
	}
	// Create the accountProof.
	tr, err := trie.NewStateTrie(trie.StateTrieID(header.Root), statedb.Database().TrieDB())
	if err != nil {
		return nil, err
	}
	var accountProof proofList
	if err := tr.Prove(crypto.Keccak256(address.Bytes()), &accountProof); err != nil {
		return nil, err
	}
	balance := statedb.GetBalance(address).ToBig()
	return &AccountResult{
		Address:      address,
		AccountProof: accountProof,
		Balance:      (*hexutil.Big)(balance),
		CodeHash:     codeHash,
		Nonce:        hexutil.Uint64(statedb.GetNonce(address)),
		StorageHash:  storageRoot,
		StorageProof: storageProof,
	}, statedb.Error()
}

// decodeHash parses a hex-encoded 32-byte hash. The input may optionally
// be prefixed by 0x and can have a byte length up to 32.
func decodeHash(s string) (h common.Hash, inputLength int, err error) {
	if strings.HasPrefix(s, "0x") || strings.HasPrefix(s, "0X") {
		s = s[2:]
	}
	if (len(s) & 1) > 0 {
		s = "0" + s
	}
	b, err := hex.DecodeString(s)
	if err != nil {
		return common.Hash{}, 0, errors.New("hex string invalid")
	}
	if len(b) > 32 {
		return common.Hash{}, len(b), errors.New("hex string too long, want at most 32 bytes")
	}
	return common.BytesToHash(b), len(b), nil
}

// GetHeaderByNumber returns the requested canonical block header.
//   - When blockNr is -1 the chain pending header is returned.
//   - When blockNr is -2 the chain latest header is returned.
//   - When blockNr is -3 the chain finalized header is returned.
//   - When blockNr is -4 the chain safe header is returned.
func (api *BlockChainAPI) GetHeaderByNumber(ctx context.Context, number rpc.BlockNumber) (map[string]interface{}, error) {
	header, err := api.b.HeaderByNumber(ctx, number)
	if header != nil && err == nil {
		response := RPCMarshalHeader(header)
		if number == rpc.PendingBlockNumber {
			// Pending header need to nil out a few fields
			for _, field := range []string{"hash", "nonce", "miner"} {
				response[field] = nil
			}
		}
		return response, err
	}
	return nil, err
}

// GetHeaderByHash returns the requested header by hash.
func (api *BlockChainAPI) GetHeaderByHash(ctx context.Context, hash common.Hash) map[string]interface{} {
	header, _ := api.b.HeaderByHash(ctx, hash)
	if header != nil {
		return RPCMarshalHeader(header)
	}
	return nil
}

// GetBlockByNumber returns the requested canonical block.
//   - When blockNr is -1 the chain pending block is returned.
//   - When blockNr is -2 the chain latest block is returned.
//   - When blockNr is -3 the chain finalized block is returned.
//   - When blockNr is -4 the chain safe block is returned.
//   - When fullTx is true all transactions in the block are returned, otherwise
//     only the transaction hash is returned.
func (api *BlockChainAPI) GetBlockByNumber(ctx context.Context, number rpc.BlockNumber, fullTx bool) (map[string]interface{}, error) {
	block, err := api.b.BlockByNumber(ctx, number)
	if block != nil && err == nil {
		response := RPCMarshalBlock(block, true, fullTx, api.b.ChainConfig())
		if number == rpc.PendingBlockNumber {
			// Pending blocks need to nil out a few fields
			for _, field := range []string{"hash", "nonce", "miner"} {
				response[field] = nil
			}
		}
		return response, nil
	}
	return nil, err
}

// GetBlockByHash returns the requested block. When fullTx is true all transactions in the block are returned in full
// detail, otherwise only the transaction hash is returned.
func (api *BlockChainAPI) GetBlockByHash(ctx context.Context, hash common.Hash, fullTx bool) (map[string]interface{}, error) {
	block, err := api.b.BlockByHash(ctx, hash)
	if block != nil {
		return RPCMarshalBlock(block, true, fullTx, api.b.ChainConfig()), nil
	}
	return nil, err
}

func (s *BlockChainAPI) Health() bool {
	if rpc.RpcServingTimer != nil {
		return rpc.RpcServingTimer.Snapshot().Percentile(0.75) < float64(UnHealthyTimeout)
	}
	return true
}

func (s *BlockChainAPI) getFinalizedNumber(ctx context.Context, verifiedValidatorNum int64) (int64, error) {
	parliaConfig := s.b.ChainConfig().Parlia
	if parliaConfig == nil {
		return 0, fmt.Errorf("only parlia engine supported")
	}

	curValidators, err := s.b.CurrentValidators()
	if err != nil { // impossible
		return 0, err
	}
	valLen := int64(len(curValidators))
	if verifiedValidatorNum < 1 || verifiedValidatorNum > valLen {
		return 0, fmt.Errorf("%d out of range [1,%d]", verifiedValidatorNum, valLen)
	}

	fastFinalizedHeader, err := s.b.HeaderByNumber(ctx, rpc.FinalizedBlockNumber)
	if err != nil { // impossible
		return 0, err
	}

	latestHeader, err := s.b.HeaderByNumber(ctx, rpc.LatestBlockNumber)
	if err != nil { // impossible
		return 0, err
	}
	lastHeader := latestHeader
	confirmedValSet := make(map[common.Address]struct{}, valLen)
	confirmedValSet[lastHeader.Coinbase] = struct{}{}
	for count := 1; int64(len(confirmedValSet)) < verifiedValidatorNum && count <= int(parliaConfig.Epoch) && lastHeader.Number.Int64() > max(fastFinalizedHeader.Number.Int64(), 1); count++ {
		lastHeader, err = s.b.HeaderByHash(ctx, lastHeader.ParentHash)
		if err != nil { // impossible
			return 0, err
		}
		confirmedValSet[lastHeader.Coinbase] = struct{}{}
	}

	finalizedBlockNumber := max(fastFinalizedHeader.Number.Int64(), lastHeader.Number.Int64())
	log.Debug("getFinalizedNumber", "LatestBlockNumber", latestHeader.Number.Int64(), "fastFinalizedHeight", fastFinalizedHeader.Number.Int64(),
		"lastHeader", lastHeader.Number.Int64(), "finalizedBlockNumber", finalizedBlockNumber, "len(confirmedValSet)", len(confirmedValSet))

	return finalizedBlockNumber, nil
}

// GetFinalizedHeader returns the finalized block header based on the specified parameters.
//   - `verifiedValidatorNum` must be within the range [1, len(currentValidators)].
//   - The function calculates `probabilisticFinalizedHeight` as the highest height of the block verified by `verifiedValidatorNum` validators,
//     it then returns the block header with a height equal to `max(fastFinalizedHeight, probabilisticFinalizedHeight)`.
//   - The height of the returned block header is guaranteed to be monotonically increasing.
func (s *BlockChainAPI) GetFinalizedHeader(ctx context.Context, verifiedValidatorNum int64) (map[string]interface{}, error) {
	finalizedBlockNumber, err := s.getFinalizedNumber(ctx, verifiedValidatorNum)
	if err != nil { // impossible
		return nil, err
	}
	return s.GetHeaderByNumber(ctx, rpc.BlockNumber(finalizedBlockNumber))
}

// GetFinalizedBlock returns the finalized block based on the specified parameters.
//   - `verifiedValidatorNum` must be within the range [1, len(currentValidators)].
//   - The function calculates `probabilisticFinalizedHeight` as the highest height of the block verified by `verifiedValidatorNum` validators,
//     it then returns the block with a height equal to `max(fastFinalizedHeight, probabilisticFinalizedHeight)`.
//   - If `fullTx` is true, the block includes all transactions; otherwise, only transaction hashes are included.
//   - The height of the returned block is guaranteed to be monotonically increasing.
func (s *BlockChainAPI) GetFinalizedBlock(ctx context.Context, verifiedValidatorNum int64, fullTx bool) (map[string]interface{}, error) {
	finalizedBlockNumber, err := s.getFinalizedNumber(ctx, verifiedValidatorNum)
	if err != nil { // impossible
		return nil, err
	}

	return s.GetBlockByNumber(ctx, rpc.BlockNumber(finalizedBlockNumber), fullTx)
}

// GetUncleByBlockNumberAndIndex returns the uncle block for the given block hash and index.
func (api *BlockChainAPI) GetUncleByBlockNumberAndIndex(ctx context.Context, blockNr rpc.BlockNumber, index hexutil.Uint) (map[string]interface{}, error) {
	block, err := api.b.BlockByNumber(ctx, blockNr)
	if block != nil {
		uncles := block.Uncles()
		if index >= hexutil.Uint(len(uncles)) {
			log.Debug("Requested uncle not found", "number", blockNr, "hash", block.Hash(), "index", index)
			return nil, nil
		}
		block = types.NewBlockWithHeader(uncles[index])
		return RPCMarshalBlock(block, false, false, api.b.ChainConfig()), nil
	}
	return nil, err
}

// GetUncleByBlockHashAndIndex returns the uncle block for the given block hash and index.
func (api *BlockChainAPI) GetUncleByBlockHashAndIndex(ctx context.Context, blockHash common.Hash, index hexutil.Uint) (map[string]interface{}, error) {
	block, err := api.b.BlockByHash(ctx, blockHash)
	if block != nil {
		uncles := block.Uncles()
		if index >= hexutil.Uint(len(uncles)) {
			log.Debug("Requested uncle not found", "number", block.Number(), "hash", blockHash, "index", index)
			return nil, nil
		}
		block = types.NewBlockWithHeader(uncles[index])
		return RPCMarshalBlock(block, false, false, api.b.ChainConfig()), nil
	}
	return nil, err
}

// GetUncleCountByBlockNumber returns number of uncles in the block for the given block number
func (api *BlockChainAPI) GetUncleCountByBlockNumber(ctx context.Context, blockNr rpc.BlockNumber) *hexutil.Uint {
	if block, _ := api.b.BlockByNumber(ctx, blockNr); block != nil {
		n := hexutil.Uint(len(block.Uncles()))
		return &n
	}
	return nil
}

// GetUncleCountByBlockHash returns number of uncles in the block for the given block hash
func (api *BlockChainAPI) GetUncleCountByBlockHash(ctx context.Context, blockHash common.Hash) *hexutil.Uint {
	if block, _ := api.b.BlockByHash(ctx, blockHash); block != nil {
		n := hexutil.Uint(len(block.Uncles()))
		return &n
	}
	return nil
}

// GetCode returns the code stored at the given address in the state for the given block number.
func (api *BlockChainAPI) GetCode(ctx context.Context, address common.Address, blockNrOrHash rpc.BlockNumberOrHash) (hexutil.Bytes, error) {
	state, _, err := api.b.StateAndHeaderByNumberOrHash(ctx, blockNrOrHash)
	if state == nil || err != nil {
		return nil, err
	}
	code := state.GetCode(address)
	return code, state.Error()
}

// GetStorageAt returns the storage from the state at the given address, key and
// block number. The rpc.LatestBlockNumber and rpc.PendingBlockNumber meta block
// numbers are also allowed.
func (api *BlockChainAPI) GetStorageAt(ctx context.Context, address common.Address, hexKey string, blockNrOrHash rpc.BlockNumberOrHash) (hexutil.Bytes, error) {
	state, _, err := api.b.StateAndHeaderByNumberOrHash(ctx, blockNrOrHash)
	if state == nil || err != nil {
		return nil, err
	}
	key, _, err := decodeHash(hexKey)
	if err != nil {
		return nil, fmt.Errorf("unable to decode storage key: %s", err)
	}
	res := state.GetState(address, key)
	return res[:], state.Error()
}

// GetBlockReceipts returns the block receipts for the given block hash or number or tag.
func (api *BlockChainAPI) GetBlockReceipts(ctx context.Context, blockNrOrHash rpc.BlockNumberOrHash) ([]map[string]interface{}, error) {
	block, err := api.b.BlockByNumberOrHash(ctx, blockNrOrHash)
	if block == nil || err != nil {
		// When the block doesn't exist, the RPC method should return JSON null
		// as per specification.
		return nil, nil
	}
	receipts, err := api.b.GetReceipts(ctx, block.Hash())
	if err != nil {
		return nil, err
	}
	txs := block.Transactions()
	if len(txs) != len(receipts) {
		return nil, fmt.Errorf("receipts length mismatch: %d vs %d", len(txs), len(receipts))
	}

	// Derive the sender.
	signer := types.MakeSigner(api.b.ChainConfig(), block.Number(), block.Time())

	result := make([]map[string]interface{}, len(receipts))
	for i, receipt := range receipts {
		result[i] = marshalReceipt(receipt, block.Hash(), block.NumberU64(), signer, txs[i], i)
	}

	return result, nil
}

func (s *BlockChainAPI) GetBlobSidecars(ctx context.Context, blockNrOrHash rpc.BlockNumberOrHash, fullBlob *bool) ([]map[string]interface{}, error) {
	showBlob := true
	if fullBlob != nil {
		showBlob = *fullBlob
	}
	header, err := s.b.HeaderByNumberOrHash(ctx, blockNrOrHash)
	if header == nil || err != nil {
		// When the block doesn't exist, the RPC method should return JSON null
		// as per specification.
		return nil, nil
	}
	blobSidecars, err := s.b.GetBlobSidecars(ctx, header.Hash())
	if err != nil || blobSidecars == nil {
		return nil, nil
	}
	result := make([]map[string]interface{}, len(blobSidecars))
	for i, sidecar := range blobSidecars {
		result[i] = marshalBlobSidecar(sidecar, showBlob)
	}
	return result, nil
}

func (s *BlockChainAPI) GetBlobSidecarByTxHash(ctx context.Context, hash common.Hash, fullBlob *bool) (map[string]interface{}, error) {
	showBlob := true
	if fullBlob != nil {
		showBlob = *fullBlob
	}
	txTarget, blockHash, _, Index := rawdb.ReadTransaction(s.b.ChainDb(), hash)
	if txTarget == nil {
		return nil, nil
	}
	block, err := s.b.BlockByHash(ctx, blockHash)
	if block == nil || err != nil {
		// When the block doesn't exist, the RPC method should return JSON null
		// as per specification.
		return nil, nil
	}
	blobSidecars, err := s.b.GetBlobSidecars(ctx, blockHash)
	if err != nil || blobSidecars == nil || len(blobSidecars) == 0 {
		return nil, nil
	}
	for _, sidecar := range blobSidecars {
		if sidecar.TxIndex == Index {
			return marshalBlobSidecar(sidecar, showBlob), nil
		}
	}

	return nil, nil
}

// OverrideAccount indicates the overriding fields of account during the execution
// of a message call.
// Note, state and stateDiff can't be specified at the same time. If state is
// set, message execution will only use the data in the given state. Otherwise
// if stateDiff is set, all diff will be applied first and then execute the call
// message.
type OverrideAccount struct {
	Nonce            *hexutil.Uint64             `json:"nonce"`
	Code             *hexutil.Bytes              `json:"code"`
	Balance          *hexutil.Big                `json:"balance"`
	State            map[common.Hash]common.Hash `json:"state"`
	StateDiff        map[common.Hash]common.Hash `json:"stateDiff"`
	MovePrecompileTo *common.Address             `json:"movePrecompileToAddress"`
}

// StateOverride is the collection of overridden accounts.
type StateOverride map[common.Address]OverrideAccount

func (diff *StateOverride) has(address common.Address) bool {
	_, ok := (*diff)[address]
	return ok
}

// Apply overrides the fields of specified accounts into the given state.
func (diff *StateOverride) Apply(statedb *state.StateDB, precompiles vm.PrecompiledContracts) error {
	if diff == nil {
		return nil
	}
	// Tracks destinations of precompiles that were moved.
	dirtyAddrs := make(map[common.Address]struct{})
	for addr, account := range *diff {
		// If a precompile was moved to this address already, it can't be overridden.
		if _, ok := dirtyAddrs[addr]; ok {
			return fmt.Errorf("account %s has already been overridden by a precompile", addr.Hex())
		}
		p, isPrecompile := precompiles[addr]
		// The MoveTo feature makes it possible to move a precompile
		// code to another address. If the target address is another precompile
		// the code for the latter is lost for this session.
		// Note the destination account is not cleared upon move.
		if account.MovePrecompileTo != nil {
			if !isPrecompile {
				return fmt.Errorf("account %s is not a precompile", addr.Hex())
			}
			// Refuse to move a precompile to an address that has been
			// or will be overridden.
			if diff.has(*account.MovePrecompileTo) {
				return fmt.Errorf("account %s is already overridden", account.MovePrecompileTo.Hex())
			}
			precompiles[*account.MovePrecompileTo] = p
			dirtyAddrs[*account.MovePrecompileTo] = struct{}{}
		}
		if isPrecompile {
			delete(precompiles, addr)
		}
		// Override account nonce.
		if account.Nonce != nil {
			statedb.SetNonce(addr, uint64(*account.Nonce))
		}
		// Override account(contract) code.
		if account.Code != nil {
			statedb.SetCode(addr, *account.Code)
		}
		// Override account balance.
		if account.Balance != nil {
			u256Balance, _ := uint256.FromBig((*big.Int)(account.Balance))
			statedb.SetBalance(addr, u256Balance, tracing.BalanceChangeUnspecified)
		}
		if account.State != nil && account.StateDiff != nil {
			return fmt.Errorf("account %s has both 'state' and 'stateDiff'", addr.Hex())
		}
		// Replace entire state if caller requires.
		if account.State != nil {
			statedb.SetStorage(addr, account.State)
		}
		// Apply state diff into specified accounts.
		if account.StateDiff != nil {
			for key, value := range account.StateDiff {
				statedb.SetState(addr, key, value)
			}
		}
	}
	// Now finalize the changes. Finalize is normally performed between transactions.
	// By using finalize, the overrides are semantically behaving as
	// if they were created in a transaction just before the tracing occur.
	statedb.Finalise(false)
	return nil
}

// BlockOverrides is a set of header fields to override.
type BlockOverrides struct {
	Number        *hexutil.Big
	Difficulty    *hexutil.Big // No-op if we're simulating post-merge calls.
	Time          *hexutil.Uint64
	GasLimit      *hexutil.Uint64
	FeeRecipient  *common.Address
	PrevRandao    *common.Hash
	BaseFeePerGas *hexutil.Big
	BlobBaseFee   *hexutil.Big
}

// Apply overrides the given header fields into the given block context.
func (o *BlockOverrides) Apply(blockCtx *vm.BlockContext) {
	if o == nil {
		return
	}
	if o.Number != nil {
		blockCtx.BlockNumber = o.Number.ToInt()
	}
	if o.Difficulty != nil {
		blockCtx.Difficulty = o.Difficulty.ToInt()
	}
	if o.Time != nil {
		blockCtx.Time = uint64(*o.Time)
	}
	if o.GasLimit != nil {
		blockCtx.GasLimit = uint64(*o.GasLimit)
	}
	if o.FeeRecipient != nil {
		blockCtx.Coinbase = *o.FeeRecipient
	}
	if o.PrevRandao != nil {
		blockCtx.Random = o.PrevRandao
	}
	if o.BaseFeePerGas != nil {
		blockCtx.BaseFee = o.BaseFeePerGas.ToInt()
	}
	if o.BlobBaseFee != nil {
		blockCtx.BlobBaseFee = o.BlobBaseFee.ToInt()
	}
}

// MakeHeader returns a new header object with the overridden
// fields.
// Note: MakeHeader ignores BlobBaseFee if set. That's because
// header has no such field.
func (o *BlockOverrides) MakeHeader(header *types.Header) *types.Header {
	if o == nil {
		return header
	}
	h := types.CopyHeader(header)
	if o.Number != nil {
		h.Number = o.Number.ToInt()
	}
	if o.Difficulty != nil {
		h.Difficulty = o.Difficulty.ToInt()
	}
	if o.Time != nil {
		h.Time = uint64(*o.Time)
	}
	if o.GasLimit != nil {
		h.GasLimit = uint64(*o.GasLimit)
	}
	if o.FeeRecipient != nil {
		h.Coinbase = *o.FeeRecipient
	}
	if o.PrevRandao != nil {
		h.MixDigest = *o.PrevRandao
	}
	if o.BaseFeePerGas != nil {
		h.BaseFee = o.BaseFeePerGas.ToInt()
	}
	return h
}

// ChainContextBackend provides methods required to implement ChainContext.
type ChainContextBackend interface {
	Engine() consensus.Engine
	HeaderByNumber(context.Context, rpc.BlockNumber) (*types.Header, error)
}

// ChainContext is an implementation of core.ChainContext. It's main use-case
// is instantiating a vm.BlockContext without having access to the BlockChain object.
type ChainContext struct {
	b   ChainContextBackend
	ctx context.Context
}

// NewChainContext creates a new ChainContext object.
func NewChainContext(ctx context.Context, backend ChainContextBackend) *ChainContext {
	return &ChainContext{ctx: ctx, b: backend}
}

func (context *ChainContext) Engine() consensus.Engine {
	return context.b.Engine()
}

func (context *ChainContext) GetHeader(hash common.Hash, number uint64) *types.Header {
	// This method is called to get the hash for a block number when executing the BLOCKHASH
	// opcode. Hence no need to search for non-canonical blocks.
	header, err := context.b.HeaderByNumber(context.ctx, rpc.BlockNumber(number))
	if err != nil || header.Hash() != hash {
		return nil
	}
	return header
}

func doCall(ctx context.Context, b Backend, args TransactionArgs, state *state.StateDB, header *types.Header, overrides *StateOverride, blockOverrides *BlockOverrides, timeout time.Duration, globalGasCap uint64) (*core.ExecutionResult, error) {
	blockCtx := core.NewEVMBlockContext(header, NewChainContext(ctx, b), nil)
	if blockOverrides != nil {
		blockOverrides.Apply(&blockCtx)
	}
	rules := b.ChainConfig().Rules(blockCtx.BlockNumber, blockCtx.Random != nil, blockCtx.Time)
	precompiles := maps.Clone(vm.ActivePrecompiledContracts(rules))
	if err := overrides.Apply(state, precompiles); err != nil {
		return nil, err
	}

	// Setup context so it may be cancelled the call has completed
	// or, in case of unmetered gas, setup a context with a timeout.
	var cancel context.CancelFunc
	if timeout > 0 {
		ctx, cancel = context.WithTimeout(ctx, timeout)
	} else {
		ctx, cancel = context.WithCancel(ctx)
	}
	// Make sure the context is cancelled when the call has completed
	// this makes sure resources are cleaned up.
	defer cancel()
	gp := new(core.GasPool)
	if globalGasCap == 0 {
		gp.AddGas(math.MaxUint64)
	} else {
		gp.AddGas(globalGasCap)
	}
	return applyMessage(ctx, b, args, state, header, timeout, gp, &blockCtx, &vm.Config{NoBaseFee: true}, precompiles, true)
}

func applyMessage(ctx context.Context, b Backend, args TransactionArgs, state *state.StateDB, header *types.Header, timeout time.Duration, gp *core.GasPool, blockContext *vm.BlockContext, vmConfig *vm.Config, precompiles vm.PrecompiledContracts, skipChecks bool) (*core.ExecutionResult, error) {
	// Get a new instance of the EVM.
	if err := args.CallDefaults(gp.Gas(), blockContext.BaseFee, b.ChainConfig().ChainID); err != nil {
		return nil, err
	}
	msg := args.ToMessage(header.BaseFee, skipChecks, skipChecks)
	// Lower the basefee to 0 to avoid breaking EVM
	// invariants (basefee < feecap).
	if msg.GasPrice.Sign() == 0 {
		blockContext.BaseFee = new(big.Int)
	}
	if msg.BlobGasFeeCap != nil && msg.BlobGasFeeCap.BitLen() == 0 {
		blockContext.BlobBaseFee = new(big.Int)
	}
	evm := b.GetEVM(ctx, msg, state, header, vmConfig, blockContext)
	if precompiles != nil {
		evm.SetPrecompiles(precompiles)
	}

	return applyMessageWithEVM(ctx, evm, msg, state, timeout, gp)
}

func applyMessageWithEVM(ctx context.Context, evm *vm.EVM, msg *core.Message, state *state.StateDB, timeout time.Duration, gp *core.GasPool) (*core.ExecutionResult, error) {
	// Wait for the context to be done and cancel the evm. Even if the
	// EVM has finished, cancelling may be done (repeatedly)
	gopool.Submit(func() {
		<-ctx.Done()
		evm.Cancel()
	})

	// Execute the message.
	result, err := core.ApplyMessage(evm, msg, gp)
	if err := state.Error(); err != nil {
		return nil, err
	}

	// If the timer caused an abort, return an appropriate error message
	if evm.Cancelled() {
		return nil, fmt.Errorf("execution aborted (timeout = %v)", timeout)
	}
	if err != nil {
		return result, fmt.Errorf("err: %w (supplied gas %d)", err, msg.GasLimit)
	}
	return result, nil
}

func DoCall(ctx context.Context, b Backend, args TransactionArgs, blockNrOrHash rpc.BlockNumberOrHash, overrides *StateOverride, blockOverrides *BlockOverrides, timeout time.Duration, globalGasCap uint64) (*core.ExecutionResult, error) {
	defer func(start time.Time) { log.Debug("Executing EVM call finished", "runtime", time.Since(start)) }(time.Now())

	state, header, err := b.StateAndHeaderByNumberOrHash(ctx, blockNrOrHash)
	if state == nil || err != nil {
		return nil, err
	}
	return doCall(ctx, b, args, state, header, overrides, blockOverrides, timeout, globalGasCap)
}

// Call executes the given transaction on the state for the given block number.
//
// Additionally, the caller can specify a batch of contract for fields overriding.
//
// Note, this function doesn't make and changes in the state/blockchain and is
// useful to execute and retrieve values.
func (api *BlockChainAPI) Call(ctx context.Context, args TransactionArgs, blockNrOrHash *rpc.BlockNumberOrHash, overrides *StateOverride, blockOverrides *BlockOverrides) (hexutil.Bytes, error) {
	if blockNrOrHash == nil {
		latest := rpc.BlockNumberOrHashWithNumber(rpc.LatestBlockNumber)
		blockNrOrHash = &latest
	}
	result, err := DoCall(ctx, api.b, args, *blockNrOrHash, overrides, blockOverrides, api.b.RPCEVMTimeout(), api.b.RPCGasCap())
	if err != nil {
		return nil, err
	}
	// If the result contains a revert reason, try to unpack and return it.
	if len(result.Revert()) > 0 {
		return nil, newRevertError(result.Revert())
	}
	return result.Return(), result.Err
}

// SimulateV1 executes series of transactions on top of a base state.
// The transactions are packed into blocks. For each block, block header
// fields can be overridden. The state can also be overridden prior to
// execution of each block.
//
// Note, this function doesn't make any changes in the state/blockchain and is
// useful to execute and retrieve values.
func (api *BlockChainAPI) SimulateV1(ctx context.Context, opts simOpts, blockNrOrHash *rpc.BlockNumberOrHash) ([]map[string]interface{}, error) {
	if len(opts.BlockStateCalls) == 0 {
		return nil, &invalidParamsError{message: "empty input"}
	} else if len(opts.BlockStateCalls) > maxSimulateBlocks {
		return nil, &clientLimitExceededError{message: "too many blocks"}
	}
	if blockNrOrHash == nil {
		n := rpc.BlockNumberOrHashWithNumber(rpc.LatestBlockNumber)
		blockNrOrHash = &n
	}
	state, base, err := api.b.StateAndHeaderByNumberOrHash(ctx, *blockNrOrHash)
	if state == nil || err != nil {
		return nil, err
	}
	gasCap := api.b.RPCGasCap()
	if gasCap == 0 {
		gasCap = math.MaxUint64
	}
	sim := &simulator{
		b:           api.b,
		state:       state,
		base:        base,
		chainConfig: api.b.ChainConfig(),
		// Each tx and all the series of txes shouldn't consume more gas than cap
		gp:             new(core.GasPool).AddGas(gasCap),
		traceTransfers: opts.TraceTransfers,
		validate:       opts.Validation,
		fullTx:         opts.ReturnFullTransactions,
	}
	return sim.execute(ctx, opts.BlockStateCalls)
}

// DoEstimateGas returns the lowest possible gas limit that allows the transaction to run
// successfully at block `blockNrOrHash`. It returns error if the transaction would revert, or if
// there are unexpected failures. The gas limit is capped by both `args.Gas` (if non-nil &
// non-zero) and `gasCap` (if non-zero).
func DoEstimateGas(ctx context.Context, b Backend, args TransactionArgs, blockNrOrHash rpc.BlockNumberOrHash, overrides *StateOverride, gasCap uint64) (hexutil.Uint64, error) {
	// Retrieve the base state and mutate it with any overrides
	state, header, err := b.StateAndHeaderByNumberOrHash(ctx, blockNrOrHash)
	if state == nil || err != nil {
		return 0, err
	}
	if err := overrides.Apply(state, nil); err != nil {
		return 0, err
	}
	// Construct the gas estimator option from the user input
	opts := &gasestimator.Options{
		Config:     b.ChainConfig(),
		Chain:      NewChainContext(ctx, b),
		Header:     header,
		State:      state,
		ErrorRatio: estimateGasErrorRatio,
	}
	// Set any required transaction default, but make sure the gas cap itself is not messed with
	// if it was not specified in the original argument list.
	if args.Gas == nil {
		args.Gas = new(hexutil.Uint64)
	}
	if err := args.CallDefaults(gasCap, header.BaseFee, b.ChainConfig().ChainID); err != nil {
		return 0, err
	}
	call := args.ToMessage(header.BaseFee, true, true)

	// Run the gas estimation and wrap any revertals into a custom return
	estimate, revert, err := gasestimator.Estimate(ctx, call, opts, gasCap)
	if err != nil {
		if len(revert) > 0 {
			return 0, newRevertError(revert)
		}
		return 0, err
	}
	return hexutil.Uint64(estimate), nil
}

// EstimateGas returns the lowest possible gas limit that allows the transaction to run
// successfully at block `blockNrOrHash`, or the latest block if `blockNrOrHash` is unspecified. It
// returns error if the transaction would revert or if there are unexpected failures. The returned
// value is capped by both `args.Gas` (if non-nil & non-zero) and the backend's RPCGasCap
// configuration (if non-zero).
// Note: Required blob gas is not computed in this method.
func (api *BlockChainAPI) EstimateGas(ctx context.Context, args TransactionArgs, blockNrOrHash *rpc.BlockNumberOrHash, overrides *StateOverride) (hexutil.Uint64, error) {
	bNrOrHash := rpc.BlockNumberOrHashWithNumber(rpc.LatestBlockNumber)
	if blockNrOrHash != nil {
		bNrOrHash = *blockNrOrHash
	}
	return DoEstimateGas(ctx, api.b, args, bNrOrHash, overrides, api.b.RPCGasCap())
}

func (s *BlockChainAPI) needToReplay(ctx context.Context, block *types.Block, accounts []common.Address) (bool, error) {
	receipts, err := s.b.GetReceipts(ctx, block.Hash())
	if err != nil || len(receipts) != len(block.Transactions()) {
		return false, fmt.Errorf("receipt incorrect for block number (%d): %v", block.NumberU64(), err)
	}

	accountSet := make(map[common.Address]struct{}, len(accounts))
	for _, account := range accounts {
		accountSet[account] = struct{}{}
	}
	spendValueMap := make(map[common.Address]uint64, len(accounts))
	receiveValueMap := make(map[common.Address]uint64, len(accounts))

	signer := types.MakeSigner(s.b.ChainConfig(), block.Number(), block.Time())
	for index, tx := range block.Transactions() {
		receipt := receipts[index]
		from, err := types.Sender(signer, tx)
		if err != nil {
			return false, fmt.Errorf("get sender for tx failed: %v", err)
		}

		if _, exists := accountSet[from]; exists {
			spendValueMap[from] += receipt.GasUsed * tx.GasPrice().Uint64()
			if receipt.Status == types.ReceiptStatusSuccessful {
				spendValueMap[from] += tx.Value().Uint64()
			}
		}

		if tx.To() == nil {
			continue
		}

		if _, exists := accountSet[*tx.To()]; exists && receipt.Status == types.ReceiptStatusSuccessful {
			receiveValueMap[*tx.To()] += tx.Value().Uint64()
		}
	}

	parent, err := s.b.BlockByHash(ctx, block.ParentHash())
	if err != nil {
		return false, fmt.Errorf("block not found for block number (%d): %v", block.NumberU64()-1, err)
	}
	parentState, err := s.b.Chain().StateAt(parent.Root())
	if err != nil {
		return false, fmt.Errorf("statedb not found for block number (%d): %v", block.NumberU64()-1, err)
	}
	currentState, err := s.b.Chain().StateAt(block.Root())
	if err != nil {
		return false, fmt.Errorf("statedb not found for block number (%d): %v", block.NumberU64(), err)
	}
	for _, account := range accounts {
		parentBalance := parentState.GetBalance(account).Uint64()
		currentBalance := currentState.GetBalance(account).Uint64()
		if receiveValueMap[account]-spendValueMap[account] != currentBalance-parentBalance {
			return true, nil
		}
	}

	return false, nil
}

func (s *BlockChainAPI) replay(ctx context.Context, block *types.Block, accounts []common.Address) (*types.DiffAccountsInBlock, *state.StateDB, error) {
	result := &types.DiffAccountsInBlock{
		Number:       block.NumberU64(),
		BlockHash:    block.Hash(),
		Transactions: make([]types.DiffAccountsInTx, 0),
	}

	parent, err := s.b.BlockByHash(ctx, block.ParentHash())
	if err != nil {
		return nil, nil, fmt.Errorf("block not found for block number (%d): %v", block.NumberU64()-1, err)
	}
	statedb, err := s.b.Chain().StateAt(parent.Root())
	if err != nil {
		return nil, nil, fmt.Errorf("state not found for block number (%d): %v", block.NumberU64()-1, err)
	}

	accountSet := make(map[common.Address]struct{}, len(accounts))
	for _, account := range accounts {
		accountSet[account] = struct{}{}
	}

	// Recompute transactions.
	signer := types.MakeSigner(s.b.ChainConfig(), block.Number(), block.Time())
	for _, tx := range block.Transactions() {
		// Skip data empty tx and to is one of the interested accounts tx.
		skip := false
		if len(tx.Data()) == 0 {
			skip = true
		} else if to := tx.To(); to != nil {
			if _, exists := accountSet[*to]; exists {
				skip = true
			}
		}

		diffTx := types.DiffAccountsInTx{
			TxHash:   tx.Hash(),
			Accounts: make(map[common.Address]*big.Int, len(accounts)),
		}

		if !skip {
			// Record account balance
			for _, account := range accounts {
				diffTx.Accounts[account] = statedb.GetBalance(account).ToBig()
			}
		}

		// Apply transaction
		msg, _ := core.TransactionToMessage(tx, signer, parent.Header().BaseFee)
		txContext := core.NewEVMTxContext(msg)
		context := core.NewEVMBlockContext(block.Header(), s.b.Chain(), nil)
		vmenv := vm.NewEVM(context, txContext, statedb, s.b.ChainConfig(), vm.Config{})

		if posa, ok := s.b.Engine().(consensus.PoSA); ok {
			if isSystem, _ := posa.IsSystemTransaction(tx, block.Header()); isSystem {
				balance := statedb.GetBalance(consensus.SystemAddress)
				if balance.Cmp(common.U2560) > 0 {
					statedb.SetBalance(consensus.SystemAddress, uint256.NewInt(0))
					statedb.AddBalance(block.Header().Coinbase, balance)
				}
			}
		}

		if _, err := core.ApplyMessage(vmenv, msg, new(core.GasPool).AddGas(tx.Gas())); err != nil {
			return nil, nil, fmt.Errorf("transaction %#x failed: %v", tx.Hash(), err)
		}
		statedb.Finalise(vmenv.ChainConfig().IsEIP158(block.Number()))

		if !skip {
			// Compute account balance diff.
			for _, account := range accounts {
				diffTx.Accounts[account] = new(big.Int).Sub(statedb.GetBalance(account).ToBig(), diffTx.Accounts[account])
				if diffTx.Accounts[account].Cmp(big.NewInt(0)) == 0 {
					delete(diffTx.Accounts, account)
				}
			}

			if len(diffTx.Accounts) != 0 {
				result.Transactions = append(result.Transactions, diffTx)
			}
		}
	}

	return result, statedb, nil
}

// GetDiffAccountsWithScope returns detailed changes of some interested accounts in a specific block number.
func (s *BlockChainAPI) GetDiffAccountsWithScope(ctx context.Context, blockNr rpc.BlockNumber, accounts []common.Address) (*types.DiffAccountsInBlock, error) {
	if s.b.Chain() == nil {
		return nil, errors.New("blockchain not support get diff accounts")
	}

	block, err := s.b.BlockByNumber(ctx, blockNr)
	if err != nil {
		return nil, fmt.Errorf("block not found for block number (%d): %v", blockNr, err)
	}

	needReplay, err := s.needToReplay(ctx, block, accounts)
	if err != nil {
		return nil, err
	}
	if !needReplay {
		return &types.DiffAccountsInBlock{
			Number:       uint64(blockNr),
			BlockHash:    block.Hash(),
			Transactions: make([]types.DiffAccountsInTx, 0),
		}, nil
	}

	result, _, err := s.replay(ctx, block, accounts)
	return result, err
}

func (s *BlockChainAPI) GetVerifyResult(ctx context.Context, blockNr rpc.BlockNumber, blockHash common.Hash, diffHash common.Hash) *core.VerifyResult {
	return s.b.Chain().GetVerifyResult(uint64(blockNr), blockHash, diffHash)
}

// RPCMarshalHeader converts the given header to the RPC output .
func RPCMarshalHeader(head *types.Header) map[string]interface{} {
	result := map[string]interface{}{
		"number":           (*hexutil.Big)(head.Number),
		"hash":             head.Hash(),
		"parentHash":       head.ParentHash,
		"nonce":            head.Nonce,
		"mixHash":          head.MixDigest,
		"sha3Uncles":       head.UncleHash,
		"logsBloom":        head.Bloom,
		"stateRoot":        head.Root,
		"miner":            head.Coinbase,
		"difficulty":       (*hexutil.Big)(head.Difficulty),
		"extraData":        hexutil.Bytes(head.Extra),
		"gasLimit":         hexutil.Uint64(head.GasLimit),
		"gasUsed":          hexutil.Uint64(head.GasUsed),
		"timestamp":        hexutil.Uint64(head.Time),
		"transactionsRoot": head.TxHash,
		"receiptsRoot":     head.ReceiptHash,
	}
	if head.BaseFee != nil {
		result["baseFeePerGas"] = (*hexutil.Big)(head.BaseFee)
	}
	if head.WithdrawalsHash != nil {
		result["withdrawalsRoot"] = head.WithdrawalsHash
	}
	if head.BlobGasUsed != nil {
		result["blobGasUsed"] = hexutil.Uint64(*head.BlobGasUsed)
	}
	if head.ExcessBlobGas != nil {
		result["excessBlobGas"] = hexutil.Uint64(*head.ExcessBlobGas)
	}
	if head.ParentBeaconRoot != nil {
		result["parentBeaconBlockRoot"] = head.ParentBeaconRoot
	}
	if head.RequestsHash != nil {
		result["requestsRoot"] = head.RequestsHash
	}
	return result
}

// RPCMarshalBlock converts the given block to the RPC output which depends on fullTx. If inclTx is true transactions are
// returned. When fullTx is true the returned block contains full transaction details, otherwise it will only contain
// transaction hashes.
func RPCMarshalBlock(block *types.Block, inclTx bool, fullTx bool, config *params.ChainConfig) map[string]interface{} {
	fields := RPCMarshalHeader(block.Header())
	fields["size"] = hexutil.Uint64(block.Size())

	if inclTx {
		formatTx := func(idx int, tx *types.Transaction) interface{} {
			return tx.Hash()
		}
		if fullTx {
			formatTx = func(idx int, tx *types.Transaction) interface{} {
				return newRPCTransactionFromBlockIndex(block, uint64(idx), config)
			}
		}
		txs := block.Transactions()
		transactions := make([]interface{}, len(txs))
		for i, tx := range txs {
			transactions[i] = formatTx(i, tx)
		}
		fields["transactions"] = transactions
	}
	uncles := block.Uncles()
	uncleHashes := make([]common.Hash, len(uncles))
	for i, uncle := range uncles {
		uncleHashes[i] = uncle.Hash()
	}
	fields["uncles"] = uncleHashes
	if block.Header().WithdrawalsHash != nil {
		fields["withdrawals"] = block.Withdrawals()
	}
	if block.Header().RequestsHash != nil {
		fields["requests"] = block.Requests()
	}
	return fields
}

// RPCTransaction represents a transaction that will serialize to the RPC representation of a transaction
type RPCTransaction struct {
	BlockHash           *common.Hash      `json:"blockHash"`
	BlockNumber         *hexutil.Big      `json:"blockNumber"`
	From                common.Address    `json:"from"`
	Gas                 hexutil.Uint64    `json:"gas"`
	GasPrice            *hexutil.Big      `json:"gasPrice"`
	GasFeeCap           *hexutil.Big      `json:"maxFeePerGas,omitempty"`
	GasTipCap           *hexutil.Big      `json:"maxPriorityFeePerGas,omitempty"`
	MaxFeePerBlobGas    *hexutil.Big      `json:"maxFeePerBlobGas,omitempty"`
	Hash                common.Hash       `json:"hash"`
	Input               hexutil.Bytes     `json:"input"`
	Nonce               hexutil.Uint64    `json:"nonce"`
	To                  *common.Address   `json:"to"`
	TransactionIndex    *hexutil.Uint64   `json:"transactionIndex"`
	Value               *hexutil.Big      `json:"value"`
	Type                hexutil.Uint64    `json:"type"`
	Accesses            *types.AccessList `json:"accessList,omitempty"`
	ChainID             *hexutil.Big      `json:"chainId,omitempty"`
	BlobVersionedHashes []common.Hash     `json:"blobVersionedHashes,omitempty"`
	V                   *hexutil.Big      `json:"v"`
	R                   *hexutil.Big      `json:"r"`
	S                   *hexutil.Big      `json:"s"`
	YParity             *hexutil.Uint64   `json:"yParity,omitempty"`
}

// newRPCTransaction returns a transaction that will serialize to the RPC
// representation, with the given location metadata set (if available).
func newRPCTransaction(tx *types.Transaction, blockHash common.Hash, blockNumber uint64, blockTime uint64, index uint64, baseFee *big.Int, config *params.ChainConfig) *RPCTransaction {
	signer := types.MakeSigner(config, new(big.Int).SetUint64(blockNumber), blockTime)
	from, _ := types.Sender(signer, tx)
	v, r, s := tx.RawSignatureValues()
	result := &RPCTransaction{
		Type:     hexutil.Uint64(tx.Type()),
		From:     from,
		Gas:      hexutil.Uint64(tx.Gas()),
		GasPrice: (*hexutil.Big)(tx.GasPrice()),
		Hash:     tx.Hash(),
		Input:    hexutil.Bytes(tx.Data()),
		Nonce:    hexutil.Uint64(tx.Nonce()),
		To:       tx.To(),
		Value:    (*hexutil.Big)(tx.Value()),
		V:        (*hexutil.Big)(v),
		R:        (*hexutil.Big)(r),
		S:        (*hexutil.Big)(s),
	}
	if blockHash != (common.Hash{}) {
		result.BlockHash = &blockHash
		result.BlockNumber = (*hexutil.Big)(new(big.Int).SetUint64(blockNumber))
		result.TransactionIndex = (*hexutil.Uint64)(&index)
	}

	switch tx.Type() {
	case types.LegacyTxType:
		// if a legacy transaction has an EIP-155 chain id, include it explicitly
		if id := tx.ChainId(); id.Sign() != 0 {
			result.ChainID = (*hexutil.Big)(id)
		}

	case types.AccessListTxType:
		al := tx.AccessList()
		yparity := hexutil.Uint64(v.Sign())
		result.Accesses = &al
		result.ChainID = (*hexutil.Big)(tx.ChainId())
		result.YParity = &yparity

	case types.DynamicFeeTxType:
		al := tx.AccessList()
		yparity := hexutil.Uint64(v.Sign())
		result.Accesses = &al
		result.ChainID = (*hexutil.Big)(tx.ChainId())
		result.YParity = &yparity
		result.GasFeeCap = (*hexutil.Big)(tx.GasFeeCap())
		result.GasTipCap = (*hexutil.Big)(tx.GasTipCap())
		// if the transaction has been mined, compute the effective gas price
		if baseFee != nil && blockHash != (common.Hash{}) {
			// price = min(gasTipCap + baseFee, gasFeeCap)
			result.GasPrice = (*hexutil.Big)(effectiveGasPrice(tx, baseFee))
		} else {
			result.GasPrice = (*hexutil.Big)(tx.GasFeeCap())
		}

	case types.BlobTxType:
		al := tx.AccessList()
		yparity := hexutil.Uint64(v.Sign())
		result.Accesses = &al
		result.ChainID = (*hexutil.Big)(tx.ChainId())
		result.YParity = &yparity
		result.GasFeeCap = (*hexutil.Big)(tx.GasFeeCap())
		result.GasTipCap = (*hexutil.Big)(tx.GasTipCap())
		// if the transaction has been mined, compute the effective gas price
		if baseFee != nil && blockHash != (common.Hash{}) {
			result.GasPrice = (*hexutil.Big)(effectiveGasPrice(tx, baseFee))
		} else {
			result.GasPrice = (*hexutil.Big)(tx.GasFeeCap())
		}
		result.MaxFeePerBlobGas = (*hexutil.Big)(tx.BlobGasFeeCap())
		result.BlobVersionedHashes = tx.BlobHashes()
	}
	return result
}

// effectiveGasPrice computes the transaction gas fee, based on the given basefee value.
//
//	price = min(gasTipCap + baseFee, gasFeeCap)
func effectiveGasPrice(tx *types.Transaction, baseFee *big.Int) *big.Int {
	fee := tx.GasTipCap()
	fee = fee.Add(fee, baseFee)
	if tx.GasFeeCapIntCmp(fee) < 0 {
		return tx.GasFeeCap()
	}
	return fee
}

// NewRPCPendingTransaction returns a pending transaction that will serialize to the RPC representation
func NewRPCPendingTransaction(tx *types.Transaction, current *types.Header, config *params.ChainConfig) *RPCTransaction {
	var (
		baseFee     *big.Int
		blockNumber = uint64(0)
		blockTime   = uint64(0)
	)
	if current != nil {
		baseFee = eip1559.CalcBaseFee(config, current)
		blockNumber = current.Number.Uint64()
		blockTime = current.Time
	}
	return newRPCTransaction(tx, common.Hash{}, blockNumber, blockTime, 0, baseFee, config)
}

// newRPCTransactionsFromBlockIndex returns transactions that will serialize to the RPC representation.
func newRPCTransactionsFromBlockIndex(b *types.Block, config *params.ChainConfig) []*RPCTransaction {
	txs := b.Transactions()
	result := make([]*RPCTransaction, 0, len(txs))

	for idx, tx := range txs {
		result = append(result, newRPCTransaction(tx, b.Hash(), b.NumberU64(), b.Time(), uint64(idx), b.BaseFee(), config))
	}
	return result
}

// newRPCTransactionFromBlockIndex returns a transaction that will serialize to the RPC representation.
func newRPCTransactionFromBlockIndex(b *types.Block, index uint64, config *params.ChainConfig) *RPCTransaction {
	txs := b.Transactions()
	if index >= uint64(len(txs)) {
		return nil
	}
	return newRPCTransaction(txs[index], b.Hash(), b.NumberU64(), b.Time(), index, b.BaseFee(), config)
}

// newRPCRawTransactionFromBlockIndex returns the bytes of a transaction given a block and a transaction index.
func newRPCRawTransactionFromBlockIndex(b *types.Block, index uint64) hexutil.Bytes {
	txs := b.Transactions()
	if index >= uint64(len(txs)) {
		return nil
	}
	blob, _ := txs[index].MarshalBinary()
	return blob
}

// accessListResult returns an optional accesslist
// It's the result of the `debug_createAccessList` RPC call.
// It contains an error if the transaction itself failed.
type accessListResult struct {
	Accesslist *types.AccessList `json:"accessList"`
	Error      string            `json:"error,omitempty"`
	GasUsed    hexutil.Uint64    `json:"gasUsed"`
}

// CreateAccessList creates an EIP-2930 type AccessList for the given transaction.
// Reexec and BlockNrOrHash can be specified to create the accessList on top of a certain state.
func (api *BlockChainAPI) CreateAccessList(ctx context.Context, args TransactionArgs, blockNrOrHash *rpc.BlockNumberOrHash) (*accessListResult, error) {
	bNrOrHash := rpc.BlockNumberOrHashWithNumber(rpc.LatestBlockNumber)
	if blockNrOrHash != nil {
		bNrOrHash = *blockNrOrHash
	}
	acl, gasUsed, vmerr, err := AccessList(ctx, api.b, bNrOrHash, args)
	if err != nil {
		return nil, err
	}
	result := &accessListResult{Accesslist: &acl, GasUsed: hexutil.Uint64(gasUsed)}
	if vmerr != nil {
		result.Error = vmerr.Error()
	}
	return result, nil
}

// AccessList creates an access list for the given transaction.
// If the accesslist creation fails an error is returned.
// If the transaction itself fails, an vmErr is returned.
func AccessList(ctx context.Context, b Backend, blockNrOrHash rpc.BlockNumberOrHash, args TransactionArgs) (acl types.AccessList, gasUsed uint64, vmErr error, err error) {
	// Retrieve the execution context
	db, header, err := b.StateAndHeaderByNumberOrHash(ctx, blockNrOrHash)
	if db == nil || err != nil {
		return nil, 0, nil, err
	}

	// Ensure any missing fields are filled, extract the recipient and input data
	if err := args.setDefaults(ctx, b, true); err != nil {
		return nil, 0, nil, err
	}
	var to common.Address
	if args.To != nil {
		to = *args.To
	} else {
		to = crypto.CreateAddress(args.from(), uint64(*args.Nonce))
	}
	isPostMerge := header.Difficulty.Sign() == 0
	// Retrieve the precompiles since they don't need to be added to the access list
	precompiles := vm.ActivePrecompiles(b.ChainConfig().Rules(header.Number, isPostMerge, header.Time))

	// Create an initial tracer
	prevTracer := logger.NewAccessListTracer(nil, args.from(), to, precompiles)
	if args.AccessList != nil {
		prevTracer = logger.NewAccessListTracer(*args.AccessList, args.from(), to, precompiles)
	}
	for {
		if err := ctx.Err(); err != nil {
			return nil, 0, nil, err
		}
		// Retrieve the current access list to expand
		accessList := prevTracer.AccessList()
		log.Trace("Creating access list", "input", accessList)

		// Copy the original db so we don't modify it
		statedb := db.Copy()
		// Set the accesslist to the last al
		args.AccessList = &accessList
		msg := args.ToMessage(header.BaseFee, true, true)

		// Apply the transaction with the access list tracer
		tracer := logger.NewAccessListTracer(accessList, args.from(), to, precompiles)
		config := vm.Config{Tracer: tracer.Hooks(), NoBaseFee: true}
		vmenv := b.GetEVM(ctx, msg, statedb, header, &config, nil)
		// Lower the basefee to 0 to avoid breaking EVM
		// invariants (basefee < feecap).
		if msg.GasPrice.Sign() == 0 {
			vmenv.Context.BaseFee = new(big.Int)
		}
		if msg.BlobGasFeeCap != nil && msg.BlobGasFeeCap.BitLen() == 0 {
			vmenv.Context.BlobBaseFee = new(big.Int)
		}
		res, err := core.ApplyMessage(vmenv, msg, new(core.GasPool).AddGas(msg.GasLimit))
		if err != nil {
			return nil, 0, nil, fmt.Errorf("failed to apply transaction: %v err: %v", args.ToTransaction(types.LegacyTxType).Hash(), err)
		}
		if tracer.Equal(prevTracer) {
			return accessList, res.UsedGas, res.Err, nil
		}
		prevTracer = tracer
	}
}

// TransactionAPI exposes methods for reading and creating transaction data.
type TransactionAPI struct {
	b         Backend
	nonceLock *AddrLocker
	signer    types.Signer
}

// NewTransactionAPI creates a new RPC service with methods for interacting with transactions.
func NewTransactionAPI(b Backend, nonceLock *AddrLocker) *TransactionAPI {
	// The signer used by the API should always be the 'latest' known one because we expect
	// signers to be backwards-compatible with old transactions.
	signer := types.LatestSigner(b.ChainConfig())
	return &TransactionAPI{b, nonceLock, signer}
}

// GetBlockTransactionCountByNumber returns the number of transactions in the block with the given block number.
func (api *TransactionAPI) GetBlockTransactionCountByNumber(ctx context.Context, blockNr rpc.BlockNumber) *hexutil.Uint {
	if block, _ := api.b.BlockByNumber(ctx, blockNr); block != nil {
		n := hexutil.Uint(len(block.Transactions()))
		return &n
	}
	return nil
}

// GetBlockTransactionCountByHash returns the number of transactions in the block with the given hash.
func (api *TransactionAPI) GetBlockTransactionCountByHash(ctx context.Context, blockHash common.Hash) *hexutil.Uint {
	if block, _ := api.b.BlockByHash(ctx, blockHash); block != nil {
		n := hexutil.Uint(len(block.Transactions()))
		return &n
	}
	return nil
}

// GetTransactionsByBlockNumber returns all the transactions for the given block number.
func (s *TransactionAPI) GetTransactionsByBlockNumber(ctx context.Context, blockNr rpc.BlockNumber) []*RPCTransaction {
	if block, _ := s.b.BlockByNumber(ctx, blockNr); block != nil {
		return newRPCTransactionsFromBlockIndex(block, s.b.ChainConfig())
	}
	return nil
}

// GetTransactionByBlockNumberAndIndex returns the transaction for the given block number and index.
func (api *TransactionAPI) GetTransactionByBlockNumberAndIndex(ctx context.Context, blockNr rpc.BlockNumber, index hexutil.Uint) *RPCTransaction {
	if block, _ := api.b.BlockByNumber(ctx, blockNr); block != nil {
		return newRPCTransactionFromBlockIndex(block, uint64(index), api.b.ChainConfig())
	}
	return nil
}

// GetTransactionByBlockHashAndIndex returns the transaction for the given block hash and index.
func (api *TransactionAPI) GetTransactionByBlockHashAndIndex(ctx context.Context, blockHash common.Hash, index hexutil.Uint) *RPCTransaction {
	if block, _ := api.b.BlockByHash(ctx, blockHash); block != nil {
		return newRPCTransactionFromBlockIndex(block, uint64(index), api.b.ChainConfig())
	}
	return nil
}

// GetRawTransactionByBlockNumberAndIndex returns the bytes of the transaction for the given block number and index.
func (api *TransactionAPI) GetRawTransactionByBlockNumberAndIndex(ctx context.Context, blockNr rpc.BlockNumber, index hexutil.Uint) hexutil.Bytes {
	if block, _ := api.b.BlockByNumber(ctx, blockNr); block != nil {
		return newRPCRawTransactionFromBlockIndex(block, uint64(index))
	}
	return nil
}

// GetRawTransactionByBlockHashAndIndex returns the bytes of the transaction for the given block hash and index.
func (api *TransactionAPI) GetRawTransactionByBlockHashAndIndex(ctx context.Context, blockHash common.Hash, index hexutil.Uint) hexutil.Bytes {
	if block, _ := api.b.BlockByHash(ctx, blockHash); block != nil {
		return newRPCRawTransactionFromBlockIndex(block, uint64(index))
	}
	return nil
}

// GetTransactionCount returns the number of transactions the given address has sent for the given block number
func (api *TransactionAPI) GetTransactionCount(ctx context.Context, address common.Address, blockNrOrHash rpc.BlockNumberOrHash) (*hexutil.Uint64, error) {
	// Ask transaction pool for the nonce which includes pending transactions
	if blockNr, ok := blockNrOrHash.Number(); ok && blockNr == rpc.PendingBlockNumber {
		nonce, err := api.b.GetPoolNonce(ctx, address)
		if err != nil {
			return nil, err
		}
		return (*hexutil.Uint64)(&nonce), nil
	}
	// Resolve block number and use its state to ask for the nonce
	state, _, err := api.b.StateAndHeaderByNumberOrHash(ctx, blockNrOrHash)
	if state == nil || err != nil {
		return nil, err
	}
	nonce := state.GetNonce(address)
	return (*hexutil.Uint64)(&nonce), state.Error()
}

// GetTransactionByHash returns the transaction for the given hash
func (api *TransactionAPI) GetTransactionByHash(ctx context.Context, hash common.Hash) (*RPCTransaction, error) {
	// Try to return an already finalized transaction
	found, tx, blockHash, blockNumber, index, err := api.b.GetTransaction(ctx, hash)
	if !found {
		// No finalized transaction, try to retrieve it from the pool
		if tx := api.b.GetPoolTransaction(hash); tx != nil {
			return NewRPCPendingTransaction(tx, api.b.CurrentHeader(), api.b.ChainConfig()), nil
		}
		if err == nil {
			return nil, nil
		}
		return nil, NewTxIndexingError()
	}
	header, err := api.b.HeaderByHash(ctx, blockHash)
	if err != nil {
		return nil, err
	}
	return newRPCTransaction(tx, blockHash, blockNumber, header.Time, index, header.BaseFee, api.b.ChainConfig()), nil
}

// GetRawTransactionByHash returns the bytes of the transaction for the given hash.
func (api *TransactionAPI) GetRawTransactionByHash(ctx context.Context, hash common.Hash) (hexutil.Bytes, error) {
	// Retrieve a finalized transaction, or a pooled otherwise
	found, tx, _, _, _, err := api.b.GetTransaction(ctx, hash)
	if !found {
		if tx = api.b.GetPoolTransaction(hash); tx != nil {
			return tx.MarshalBinary()
		}
		if err == nil {
			return nil, nil
		}
		return nil, NewTxIndexingError()
	}
	return tx.MarshalBinary()
}

// GetTransactionReceipt returns the transaction receipt for the given transaction hash.
<<<<<<< HEAD
func (s *TransactionAPI) GetTransactionReceiptsByBlockNumber(ctx context.Context, blockNr rpc.BlockNumber) ([]map[string]interface{}, error) {
	blockNumber := uint64(blockNr.Int64())
	blockHash := rawdb.ReadCanonicalHash(s.b.ChainDb(), blockNumber)

	receipts, err := s.b.GetReceipts(ctx, blockHash)
	if err != nil {
		return nil, err
	}
	if receipts == nil {
		return nil, fmt.Errorf("block %d receipts not found", blockNumber)
	}
	block, err := s.b.BlockByHash(ctx, blockHash)
	if err != nil {
		return nil, err
	}
	if block == nil {
		return nil, fmt.Errorf("block %d not found", blockNumber)
	}
	txs := block.Transactions()
	if len(txs) != len(receipts) {
		return nil, errors.New("txs length doesn't equal to receipts' length")
	}

	txReceipts := make([]map[string]interface{}, 0, len(txs))
	for idx, receipt := range receipts {
		tx := txs[idx]
		signer := types.MakeSigner(s.b.ChainConfig(), block.Number(), block.Time())
		from, _ := types.Sender(signer, tx)

		fields := map[string]interface{}{
			"blockHash":         blockHash,
			"blockNumber":       hexutil.Uint64(blockNumber),
			"transactionHash":   tx.Hash(),
			"transactionIndex":  hexutil.Uint64(idx),
			"from":              from,
			"to":                tx.To(),
			"gasUsed":           hexutil.Uint64(receipt.GasUsed),
			"cumulativeGasUsed": hexutil.Uint64(receipt.CumulativeGasUsed),
			"contractAddress":   nil,
			"logs":              receipt.Logs,
			"logsBloom":         receipt.Bloom,
			"type":              hexutil.Uint(tx.Type()),
			"effectiveGasPrice": (*hexutil.Big)(receipt.EffectiveGasPrice),
		}

		// Assign receipt status or post state.
		if len(receipt.PostState) > 0 {
			fields["root"] = hexutil.Bytes(receipt.PostState)
		} else {
			fields["status"] = hexutil.Uint(receipt.Status)
		}
		if receipt.Logs == nil {
			fields["logs"] = []*types.Log{}
		}
		// If the ContractAddress is 20 0x0 bytes, assume it is not a contract creation
		if receipt.ContractAddress != (common.Address{}) {
			fields["contractAddress"] = receipt.ContractAddress
		}

		txReceipts = append(txReceipts, fields)
	}

	return txReceipts, nil
}

// GetTransactionDataAndReceipt returns the original transaction data and transaction receipt for the given transaction hash.
func (s *TransactionAPI) GetTransactionDataAndReceipt(ctx context.Context, hash common.Hash) (map[string]interface{}, error) {
	tx, blockHash, blockNumber, index := rawdb.ReadTransaction(s.b.ChainDb(), hash)
	if tx == nil {
		return nil, nil
	}
	receipts, err := s.b.GetReceipts(ctx, blockHash)
	if err != nil {
		return nil, err
	}
	if len(receipts) <= int(index) {
		return nil, nil
	}
	receipt := receipts[index]

	// Derive the sender.
	header, err := s.b.HeaderByHash(ctx, blockHash)
	if err != nil {
		return nil, err
	}
	signer := types.MakeSigner(s.b.ChainConfig(), header.Number, header.Time)
	fields := marshalReceipt(receipt, blockHash, blockNumber, signer, tx, int(index))

	// TODO use nil basefee before landon fork is enabled
	rpcTransaction := newRPCTransaction(tx, blockHash, blockNumber, header.Time, index, nil, s.b.ChainConfig())
	txData := map[string]interface{}{
		"blockHash":        rpcTransaction.BlockHash.String(),
		"blockNumber":      rpcTransaction.BlockNumber.String(),
		"from":             rpcTransaction.From.String(),
		"gas":              rpcTransaction.Gas.String(),
		"gasPrice":         rpcTransaction.GasPrice.String(),
		"hash":             rpcTransaction.Hash.String(),
		"input":            rpcTransaction.Input.String(),
		"nonce":            rpcTransaction.Nonce.String(),
		"to":               rpcTransaction.To.String(),
		"transactionIndex": rpcTransaction.TransactionIndex.String(),
		"value":            rpcTransaction.Value.String(),
		"v":                rpcTransaction.V.String(),
		"r":                rpcTransaction.R.String(),
		"s":                rpcTransaction.S.String(),
	}

	result := map[string]interface{}{
		"txData":  txData,
		"receipt": fields,
	}
	return result, nil
}

// GetTransactionReceipt returns the transaction receipt for the given transaction hash.
func (s *TransactionAPI) GetTransactionReceipt(ctx context.Context, hash common.Hash) (map[string]interface{}, error) {
	found, tx, blockHash, blockNumber, index, err := s.b.GetTransaction(ctx, hash)
=======
func (api *TransactionAPI) GetTransactionReceipt(ctx context.Context, hash common.Hash) (map[string]interface{}, error) {
	found, tx, blockHash, blockNumber, index, err := api.b.GetTransaction(ctx, hash)
>>>>>>> f3c696fa
	if err != nil {
		return nil, NewTxIndexingError() // transaction is not fully indexed
	}
	if !found {
		return nil, nil // transaction is not existent or reachable
	}
	header, err := api.b.HeaderByHash(ctx, blockHash)
	if err != nil {
		return nil, err
	}
	receipts, err := api.b.GetReceipts(ctx, blockHash)
	if err != nil {
		return nil, err
	}
	if uint64(len(receipts)) <= index {
		return nil, nil
	}
	receipt := receipts[index]

	// Derive the sender.
	signer := types.MakeSigner(api.b.ChainConfig(), header.Number, header.Time)
	return marshalReceipt(receipt, blockHash, blockNumber, signer, tx, int(index)), nil
}

// marshalReceipt marshals a transaction receipt into a JSON object.
func marshalReceipt(receipt *types.Receipt, blockHash common.Hash, blockNumber uint64, signer types.Signer, tx *types.Transaction, txIndex int) map[string]interface{} {
	from, _ := types.Sender(signer, tx)

	fields := map[string]interface{}{
		"blockHash":         blockHash,
		"blockNumber":       hexutil.Uint64(blockNumber),
		"transactionHash":   tx.Hash(),
		"transactionIndex":  hexutil.Uint64(txIndex),
		"from":              from,
		"to":                tx.To(),
		"gasUsed":           hexutil.Uint64(receipt.GasUsed),
		"cumulativeGasUsed": hexutil.Uint64(receipt.CumulativeGasUsed),
		"contractAddress":   nil,
		"logs":              receipt.Logs,
		"logsBloom":         receipt.Bloom,
		"type":              hexutil.Uint(tx.Type()),
		"effectiveGasPrice": (*hexutil.Big)(receipt.EffectiveGasPrice),
	}

	// Assign receipt status or post state.
	if len(receipt.PostState) > 0 {
		fields["root"] = hexutil.Bytes(receipt.PostState)
	} else {
		fields["status"] = hexutil.Uint(receipt.Status)
	}
	if receipt.Logs == nil {
		fields["logs"] = []*types.Log{}
	}

	if tx.Type() == types.BlobTxType {
		fields["blobGasUsed"] = hexutil.Uint64(receipt.BlobGasUsed)
		fields["blobGasPrice"] = (*hexutil.Big)(receipt.BlobGasPrice)
	}

	// If the ContractAddress is 20 0x0 bytes, assume it is not a contract creation
	if receipt.ContractAddress != (common.Address{}) {
		fields["contractAddress"] = receipt.ContractAddress
	}
	return fields
}

func marshalBlobSidecar(sidecar *types.BlobSidecar, fullBlob bool) map[string]interface{} {
	fields := map[string]interface{}{
		"blockHash":   sidecar.BlockHash,
		"blockNumber": hexutil.EncodeUint64(sidecar.BlockNumber.Uint64()),
		"txHash":      sidecar.TxHash,
		"txIndex":     hexutil.EncodeUint64(sidecar.TxIndex),
	}
	fields["blobSidecar"] = marshalBlob(sidecar.BlobTxSidecar, fullBlob)
	return fields
}

func marshalBlob(blobTxSidecar types.BlobTxSidecar, fullBlob bool) map[string]interface{} {
	fields := map[string]interface{}{
		"blobs":       blobTxSidecar.Blobs,
		"commitments": blobTxSidecar.Commitments,
		"proofs":      blobTxSidecar.Proofs,
	}
	if !fullBlob {
		var blobs []common.Hash
		for _, blob := range blobTxSidecar.Blobs {
			var value common.Hash
			copy(value[:], blob[:32])
			blobs = append(blobs, value)
		}
		fields["blobs"] = blobs
	}
	return fields
}

// sign is a helper function that signs a transaction with the private key of the given address.
func (api *TransactionAPI) sign(addr common.Address, tx *types.Transaction) (*types.Transaction, error) {
	// Look up the wallet containing the requested signer
	account := accounts.Account{Address: addr}

	wallet, err := api.b.AccountManager().Find(account)
	if err != nil {
		return nil, err
	}
	// Request the wallet to sign the transaction
	return wallet.SignTx(account, tx, api.b.ChainConfig().ChainID)
}

// SubmitTransaction is a helper function that submits tx to txPool and logs a message.
func SubmitTransaction(ctx context.Context, b Backend, tx *types.Transaction) (common.Hash, error) {
	// If the transaction fee cap is already specified, ensure the
	// fee of the given transaction is _reasonable_.
	if err := checkTxFee(tx.GasPrice(), tx.Gas(), b.RPCTxFeeCap()); err != nil {
		return common.Hash{}, err
	}
	if !b.UnprotectedAllowed() && !tx.Protected() {
		// Ensure only eip155 signed transactions are submitted if EIP155Required is set.
		return common.Hash{}, errors.New("only replay-protected (EIP-155) transactions allowed over RPC")
	}
	if err := b.SendTx(ctx, tx); err != nil {
		return common.Hash{}, err
	}
	// Print a log with full tx details for manual investigations and interventions
	head := b.CurrentBlock()
	signer := types.MakeSigner(b.ChainConfig(), head.Number, head.Time)
	from, err := types.Sender(signer, tx)
	if err != nil {
		return common.Hash{}, err
	}
	xForward := ctx.Value("X-Forwarded-For")

	if tx.To() == nil {
		addr := crypto.CreateAddress(from, tx.Nonce())
		log.Info("Submitted contract creation", "hash", tx.Hash().Hex(), "from", from, "nonce", tx.Nonce(), "contract", addr.Hex(), "value", tx.Value(), "x-forward-ip", xForward)
	} else {
		log.Info("Submitted transaction", "hash", tx.Hash().Hex(), "from", from, "nonce", tx.Nonce(), "recipient", tx.To(), "value", tx.Value(), "x-forward-ip", xForward)
	}
	return tx.Hash(), nil
}

// SendTransaction creates a transaction for the given argument, sign it and submit it to the
// transaction pool.
func (api *TransactionAPI) SendTransaction(ctx context.Context, args TransactionArgs) (common.Hash, error) {
	// Look up the wallet containing the requested signer
	account := accounts.Account{Address: args.from()}

	wallet, err := api.b.AccountManager().Find(account)
	if err != nil {
		return common.Hash{}, err
	}

	if args.Nonce == nil {
		// Hold the mutex around signing to prevent concurrent assignment of
		// the same nonce to multiple accounts.
		api.nonceLock.LockAddr(args.from())
		defer api.nonceLock.UnlockAddr(args.from())
	}
	if args.IsEIP4844() {
		return common.Hash{}, errBlobTxNotSupported
	}

	// Set some sanity defaults and terminate on failure
	if err := args.setDefaults(ctx, api.b, false); err != nil {
		return common.Hash{}, err
	}
	// Assemble the transaction and sign with the wallet
	tx := args.ToTransaction(types.LegacyTxType)

	signed, err := wallet.SignTx(account, tx, api.b.ChainConfig().ChainID)
	if err != nil {
		return common.Hash{}, err
	}
	return SubmitTransaction(ctx, api.b, signed)
}

// FillTransaction fills the defaults (nonce, gas, gasPrice or 1559 fields)
// on a given unsigned transaction, and returns it to the caller for further
// processing (signing + broadcast).
func (api *TransactionAPI) FillTransaction(ctx context.Context, args TransactionArgs) (*SignTransactionResult, error) {
	args.blobSidecarAllowed = true

	// Set some sanity defaults and terminate on failure
	if err := args.setDefaults(ctx, api.b, false); err != nil {
		return nil, err
	}
	// Assemble the transaction and obtain rlp
	tx := args.ToTransaction(types.LegacyTxType)
	data, err := tx.MarshalBinary()
	if err != nil {
		return nil, err
	}
	return &SignTransactionResult{data, tx}, nil
}

// SendRawTransaction will add the signed transaction to the transaction pool.
// The sender is responsible for signing the transaction and using the correct nonce.
func (api *TransactionAPI) SendRawTransaction(ctx context.Context, input hexutil.Bytes) (common.Hash, error) {
	tx := new(types.Transaction)
	if err := tx.UnmarshalBinary(input); err != nil {
		return common.Hash{}, err
	}
	return SubmitTransaction(ctx, api.b, tx)
}

// SendRawTransactionConditional will add the signed transaction to the transaction pool.
// The sender/bundler is responsible for signing the transaction
func (s *TransactionAPI) SendRawTransactionConditional(ctx context.Context, input hexutil.Bytes, opts types.TransactionOpts) (common.Hash, error) {
	tx := new(types.Transaction)
	if err := tx.UnmarshalBinary(input); err != nil {
		return common.Hash{}, err
	}
	header := s.b.CurrentHeader()
	state, _, err := s.b.StateAndHeaderByNumber(ctx, rpc.BlockNumber(header.Number.Int64()))
	if state == nil || err != nil {
		return common.Hash{}, err
	}
	if err := TxOptsCheck(opts, header.Number.Uint64(), header.Time, state); err != nil {
		return common.Hash{}, err
	}
	return SubmitTransaction(ctx, s.b, tx)
}

// Sign calculates an ECDSA signature for:
// keccak256("\x19Ethereum Signed Message:\n" + len(message) + message).
//
// Note, the produced signature conforms to the secp256k1 curve R, S and V values,
// where the V value will be 27 or 28 for legacy reasons.
//
// The account associated with addr must be unlocked.
//
// https://github.com/ethereum/wiki/wiki/JSON-RPC#eth_sign
func (api *TransactionAPI) Sign(addr common.Address, data hexutil.Bytes) (hexutil.Bytes, error) {
	// Look up the wallet containing the requested signer
	account := accounts.Account{Address: addr}

	wallet, err := api.b.AccountManager().Find(account)
	if err != nil {
		return nil, err
	}
	// Sign the requested hash with the wallet
	signature, err := wallet.SignText(account, data)
	if err == nil {
		signature[64] += 27 // Transform V from 0/1 to 27/28 according to the yellow paper
	}
	return signature, err
}

// SignTransactionResult represents a RLP encoded signed transaction.
type SignTransactionResult struct {
	Raw hexutil.Bytes      `json:"raw"`
	Tx  *types.Transaction `json:"tx"`
}

// SignTransaction will sign the given transaction with the from account.
// The node needs to have the private key of the account corresponding with
// the given from address and it needs to be unlocked.
func (api *TransactionAPI) SignTransaction(ctx context.Context, args TransactionArgs) (*SignTransactionResult, error) {
	args.blobSidecarAllowed = true

	if args.Gas == nil {
		return nil, errors.New("gas not specified")
	}
	if args.GasPrice == nil && (args.MaxPriorityFeePerGas == nil || args.MaxFeePerGas == nil) {
		return nil, errors.New("missing gasPrice or maxFeePerGas/maxPriorityFeePerGas")
	}
	if args.Nonce == nil {
		return nil, errors.New("nonce not specified")
	}
	if err := args.setDefaults(ctx, api.b, false); err != nil {
		return nil, err
	}
	// Before actually sign the transaction, ensure the transaction fee is reasonable.
	tx := args.ToTransaction(types.LegacyTxType)
	if err := checkTxFee(tx.GasPrice(), tx.Gas(), api.b.RPCTxFeeCap()); err != nil {
		return nil, err
	}
	signed, err := api.sign(args.from(), tx)
	if err != nil {
		return nil, err
	}
	// If the transaction-to-sign was a blob transaction, then the signed one
	// no longer retains the blobs, only the blob hashes. In this step, we need
	// to put back the blob(s).
	if args.IsEIP4844() {
		signed = signed.WithBlobTxSidecar(&types.BlobTxSidecar{
			Blobs:       args.Blobs,
			Commitments: args.Commitments,
			Proofs:      args.Proofs,
		})
	}
	data, err := signed.MarshalBinary()
	if err != nil {
		return nil, err
	}
	return &SignTransactionResult{data, signed}, nil
}

// PendingTransactions returns the transactions that are in the transaction pool
// and have a from address that is one of the accounts this node manages.
func (api *TransactionAPI) PendingTransactions() ([]*RPCTransaction, error) {
	pending, err := api.b.GetPoolTransactions()
	if err != nil {
		return nil, err
	}
	accounts := make(map[common.Address]struct{})
	for _, wallet := range api.b.AccountManager().Wallets() {
		for _, account := range wallet.Accounts() {
			accounts[account.Address] = struct{}{}
		}
	}
	curHeader := api.b.CurrentHeader()
	transactions := make([]*RPCTransaction, 0, len(pending))
	for _, tx := range pending {
		from, _ := types.Sender(api.signer, tx)
		if _, exists := accounts[from]; exists {
			transactions = append(transactions, NewRPCPendingTransaction(tx, curHeader, api.b.ChainConfig()))
		}
	}
	return transactions, nil
}

// Resend accepts an existing transaction and a new gas price and limit. It will remove
// the given transaction from the pool and reinsert it with the new gas price and limit.
func (api *TransactionAPI) Resend(ctx context.Context, sendArgs TransactionArgs, gasPrice *hexutil.Big, gasLimit *hexutil.Uint64) (common.Hash, error) {
	if sendArgs.Nonce == nil {
		return common.Hash{}, errors.New("missing transaction nonce in transaction spec")
	}
	if err := sendArgs.setDefaults(ctx, api.b, false); err != nil {
		return common.Hash{}, err
	}
	matchTx := sendArgs.ToTransaction(types.LegacyTxType)

	// Before replacing the old transaction, ensure the _new_ transaction fee is reasonable.
	var price = matchTx.GasPrice()
	if gasPrice != nil {
		price = gasPrice.ToInt()
	}
	var gas = matchTx.Gas()
	if gasLimit != nil {
		gas = uint64(*gasLimit)
	}
	if err := checkTxFee(price, gas, api.b.RPCTxFeeCap()); err != nil {
		return common.Hash{}, err
	}
	// Iterate the pending list for replacement
	pending, err := api.b.GetPoolTransactions()
	if err != nil {
		return common.Hash{}, err
	}
	for _, p := range pending {
		wantSigHash := api.signer.Hash(matchTx)
		pFrom, err := types.Sender(api.signer, p)
		if err == nil && pFrom == sendArgs.from() && api.signer.Hash(p) == wantSigHash {
			// Match. Re-sign and send the transaction.
			if gasPrice != nil && (*big.Int)(gasPrice).Sign() != 0 {
				sendArgs.GasPrice = gasPrice
			}
			if gasLimit != nil && *gasLimit != 0 {
				sendArgs.Gas = gasLimit
			}
			signedTx, err := api.sign(sendArgs.from(), sendArgs.ToTransaction(types.LegacyTxType))
			if err != nil {
				return common.Hash{}, err
			}
			if err = api.b.SendTx(ctx, signedTx); err != nil {
				return common.Hash{}, err
			}
			return signedTx.Hash(), nil
		}
	}
	return common.Hash{}, fmt.Errorf("transaction %#x not found", matchTx.Hash())
}

// DebugAPI is the collection of Ethereum APIs exposed over the debugging
// namespace.
type DebugAPI struct {
	b Backend
}

// NewDebugAPI creates a new instance of DebugAPI.
func NewDebugAPI(b Backend) *DebugAPI {
	return &DebugAPI{b: b}
}

// GetRawHeader retrieves the RLP encoding for a single header.
func (api *DebugAPI) GetRawHeader(ctx context.Context, blockNrOrHash rpc.BlockNumberOrHash) (hexutil.Bytes, error) {
	var hash common.Hash
	if h, ok := blockNrOrHash.Hash(); ok {
		hash = h
	} else {
		block, err := api.b.BlockByNumberOrHash(ctx, blockNrOrHash)
		if err != nil {
			return nil, err
		}
		hash = block.Hash()
	}
	header, _ := api.b.HeaderByHash(ctx, hash)
	if header == nil {
		return nil, fmt.Errorf("header #%d not found", hash)
	}
	return rlp.EncodeToBytes(header)
}

// GetRawBlock retrieves the RLP encoded for a single block.
func (api *DebugAPI) GetRawBlock(ctx context.Context, blockNrOrHash rpc.BlockNumberOrHash) (hexutil.Bytes, error) {
	var hash common.Hash
	if h, ok := blockNrOrHash.Hash(); ok {
		hash = h
	} else {
		block, err := api.b.BlockByNumberOrHash(ctx, blockNrOrHash)
		if err != nil {
			return nil, err
		}
		hash = block.Hash()
	}
	block, _ := api.b.BlockByHash(ctx, hash)
	if block == nil {
		return nil, fmt.Errorf("block #%d not found", hash)
	}
	return rlp.EncodeToBytes(block)
}

// GetRawReceipts retrieves the binary-encoded receipts of a single block.
func (api *DebugAPI) GetRawReceipts(ctx context.Context, blockNrOrHash rpc.BlockNumberOrHash) ([]hexutil.Bytes, error) {
	var hash common.Hash
	if h, ok := blockNrOrHash.Hash(); ok {
		hash = h
	} else {
		block, err := api.b.BlockByNumberOrHash(ctx, blockNrOrHash)
		if err != nil {
			return nil, err
		}
		hash = block.Hash()
	}
	receipts, err := api.b.GetReceipts(ctx, hash)
	if err != nil {
		return nil, err
	}
	result := make([]hexutil.Bytes, len(receipts))
	for i, receipt := range receipts {
		b, err := receipt.MarshalBinary()
		if err != nil {
			return nil, err
		}
		result[i] = b
	}
	return result, nil
}

// GetRawTransaction returns the bytes of the transaction for the given hash.
func (api *DebugAPI) GetRawTransaction(ctx context.Context, hash common.Hash) (hexutil.Bytes, error) {
	// Retrieve a finalized transaction, or a pooled otherwise
	found, tx, _, _, _, err := api.b.GetTransaction(ctx, hash)
	if !found {
		if tx = api.b.GetPoolTransaction(hash); tx != nil {
			return tx.MarshalBinary()
		}
		if err == nil {
			return nil, nil
		}
		return nil, NewTxIndexingError()
	}
	return tx.MarshalBinary()
}

// PrintBlock retrieves a block and returns its pretty printed form.
func (api *DebugAPI) PrintBlock(ctx context.Context, number uint64) (string, error) {
	block, _ := api.b.BlockByNumber(ctx, rpc.BlockNumber(number))
	if block == nil {
		return "", fmt.Errorf("block #%d not found", number)
	}
	return spew.Sdump(block), nil
}

// ChaindbProperty returns leveldb properties of the key-value database.
func (api *DebugAPI) ChaindbProperty() (string, error) {
	return api.b.ChainDb().Stat()
}

// ChaindbCompact flattens the entire key-value database into a single level,
// removing all unused slots and merging all keys.
func (api *DebugAPI) ChaindbCompact() error {
	cstart := time.Now()
	for b := 0; b <= 255; b++ {
		var (
			start = []byte{byte(b)}
			end   = []byte{byte(b + 1)}
		)
		if b == 255 {
			end = nil
		}
		log.Info("Compacting database", "range", fmt.Sprintf("%#X-%#X", start, end), "elapsed", common.PrettyDuration(time.Since(cstart)))
		if err := api.b.ChainDb().Compact(start, end); err != nil {
			log.Error("Database compaction failed", "err", err)
			return err
		}
	}
	return nil
}

// SetHead rewinds the head of the blockchain to a previous block.
func (api *DebugAPI) SetHead(number hexutil.Uint64) {
	api.b.SetHead(uint64(number))
}

// NetAPI offers network related RPC methods
type NetAPI struct {
	net            *p2p.Server
	networkVersion uint64
}

// NewNetAPI creates a new net API instance.
func NewNetAPI(net *p2p.Server, networkVersion uint64) *NetAPI {
	return &NetAPI{net, networkVersion}
}

// Listening returns an indication if the node is listening for network connections.
func (api *NetAPI) Listening() bool {
	return true // always listening
}

// PeerCount returns the number of connected peers
func (api *NetAPI) PeerCount() hexutil.Uint {
	return hexutil.Uint(api.net.PeerCount())
}

// Version returns the current ethereum protocol version.
func (api *NetAPI) Version() string {
	return fmt.Sprintf("%d", api.networkVersion)
}

// NodeInfo retrieves all the information we know about the host node at the
// protocol granularity. This is the same as the `admin_nodeInfo` method.
func (s *NetAPI) NodeInfo() (*p2p.NodeInfo, error) {
	server := s.net
	if server == nil {
		return nil, errors.New("server not found")
	}
	return s.net.NodeInfo(), nil
}

// checkTxFee is an internal function used to check whether the fee of
// the given transaction is _reasonable_(under the cap).
func checkTxFee(gasPrice *big.Int, gas uint64, cap float64) error {
	// Short circuit if there is no cap for transaction fee at all.
	if cap == 0 {
		return nil
	}
	feeEth := new(big.Float).Quo(new(big.Float).SetInt(new(big.Int).Mul(gasPrice, new(big.Int).SetUint64(gas))), new(big.Float).SetInt(big.NewInt(params.Ether)))
	feeFloat, _ := feeEth.Float64()
	if feeFloat > cap {
		return fmt.Errorf("tx fee (%.2f ether) exceeds the configured cap (%.2f ether)", feeFloat, cap)
	}
	return nil
}<|MERGE_RESOLUTION|>--- conflicted
+++ resolved
@@ -27,7 +27,6 @@
 	"time"
 
 	"github.com/davecgh/go-spew/spew"
-
 	"github.com/ethereum/go-ethereum/accounts"
 	"github.com/ethereum/go-ethereum/accounts/keystore"
 	"github.com/ethereum/go-ethereum/accounts/scwallet"
@@ -1619,8 +1618,8 @@
 			if isSystem, _ := posa.IsSystemTransaction(tx, block.Header()); isSystem {
 				balance := statedb.GetBalance(consensus.SystemAddress)
 				if balance.Cmp(common.U2560) > 0 {
-					statedb.SetBalance(consensus.SystemAddress, uint256.NewInt(0))
-					statedb.AddBalance(block.Header().Coinbase, balance)
+					statedb.SetBalance(consensus.SystemAddress, uint256.NewInt(0), tracing.BalanceChangeUnspecified)
+					statedb.AddBalance(block.Header().Coinbase, balance, tracing.BalanceChangeUnspecified)
 				}
 			}
 		}
@@ -2140,7 +2139,6 @@
 }
 
 // GetTransactionReceipt returns the transaction receipt for the given transaction hash.
-<<<<<<< HEAD
 func (s *TransactionAPI) GetTransactionReceiptsByBlockNumber(ctx context.Context, blockNr rpc.BlockNumber) ([]map[string]interface{}, error) {
 	blockNumber := uint64(blockNr.Int64())
 	blockHash := rawdb.ReadCanonicalHash(s.b.ChainDb(), blockNumber)
@@ -2256,12 +2254,8 @@
 }
 
 // GetTransactionReceipt returns the transaction receipt for the given transaction hash.
-func (s *TransactionAPI) GetTransactionReceipt(ctx context.Context, hash common.Hash) (map[string]interface{}, error) {
-	found, tx, blockHash, blockNumber, index, err := s.b.GetTransaction(ctx, hash)
-=======
 func (api *TransactionAPI) GetTransactionReceipt(ctx context.Context, hash common.Hash) (map[string]interface{}, error) {
 	found, tx, blockHash, blockNumber, index, err := api.b.GetTransaction(ctx, hash)
->>>>>>> f3c696fa
 	if err != nil {
 		return nil, NewTxIndexingError() // transaction is not fully indexed
 	}
